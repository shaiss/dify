--- conflicted
+++ resolved
@@ -147,14 +147,8 @@
                 tenant_was_created.send(tenant)
 
     if not account:
-<<<<<<< HEAD
-        if not dify_config.ALLOW_REGISTER:
-            raise AccountNotFoundError()
-        account_name = user_info.name if user_info.name else "Dify"
-=======
         # Create account
         account_name = user_info.name or "Dify"
->>>>>>> 258d39d4
         account = RegisterService.register(
             email=user_info.email, name=account_name, password=None, open_id=user_info.id, provider=provider
         )
