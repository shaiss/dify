import logging
from argparse import ArgumentTypeError
from datetime import datetime, timezone

from flask import request
from flask_login import current_user
from flask_restful import Resource, fields, marshal, marshal_with, reqparse
from sqlalchemy import asc, desc
from transformers.hf_argparser import string_to_bool
from werkzeug.exceptions import Forbidden, NotFound

import services
from controllers.console import api
from controllers.console.app.error import (
    ProviderModelCurrentlyNotSupportError,
    ProviderNotInitializeError,
    ProviderQuotaExceededError,
)
from controllers.console.datasets.error import (
    ArchivedDocumentImmutableError,
    DocumentAlreadyFinishedError,
    DocumentIndexingError,
    IndexingEstimateError,
    InvalidActionError,
    InvalidMetadataError,
)
from controllers.console.setup import setup_required
from controllers.console.wraps import account_initialization_required, cloud_edition_billing_resource_check
from core.errors.error import (
    LLMBadRequestError,
    ModelCurrentlyNotSupportError,
    ProviderTokenNotInitError,
    QuotaExceededError,
)
from core.indexing_runner import IndexingRunner
from core.model_manager import ModelManager
from core.model_runtime.entities.model_entities import ModelType
from core.model_runtime.errors.invoke import InvokeAuthorizationError
from core.rag.extractor.entity.extract_setting import ExtractSetting
from extensions.ext_database import db
from extensions.ext_redis import redis_client
from fields.document_fields import (
    dataset_and_document_fields,
    document_fields,
    document_status_fields,
    document_with_segments_fields,
)
from libs.login import login_required
from models.dataset import Dataset, DatasetProcessRule, Document, DocumentSegment
from models.model import UploadFile
from services.dataset_service import DatasetService, DocumentService
from tasks.add_document_to_index_task import add_document_to_index_task
from tasks.remove_document_from_index_task import remove_document_from_index_task


class DocumentResource(Resource):
    def get_document(self, dataset_id: str, document_id: str) -> Document:
        dataset = DatasetService.get_dataset(dataset_id)
        if not dataset:
            raise NotFound("Dataset not found.")

        try:
            DatasetService.check_dataset_permission(dataset, current_user)
        except services.errors.account.NoPermissionError as e:
            raise Forbidden(str(e))

        document = DocumentService.get_document(dataset_id, document_id)

        if not document:
            raise NotFound("Document not found.")

        if document.tenant_id != current_user.current_tenant_id:
            raise Forbidden("No permission.")

        return document

    def get_batch_documents(self, dataset_id: str, batch: str) -> list[Document]:
        dataset = DatasetService.get_dataset(dataset_id)
        if not dataset:
            raise NotFound("Dataset not found.")

        try:
            DatasetService.check_dataset_permission(dataset, current_user)
        except services.errors.account.NoPermissionError as e:
            raise Forbidden(str(e))

        documents = DocumentService.get_batch_documents(dataset_id, batch)

        if not documents:
            raise NotFound("Documents not found.")

        return documents


class GetProcessRuleApi(Resource):
    @setup_required
    @login_required
    @account_initialization_required
    def get(self):
        req_data = request.args

        document_id = req_data.get("document_id")

        # get default rules
        mode = DocumentService.DEFAULT_RULES["mode"]
        rules = DocumentService.DEFAULT_RULES["rules"]
        if document_id:
            # get the latest process rule
            document = Document.query.get_or_404(document_id)

            dataset = DatasetService.get_dataset(document.dataset_id)

            if not dataset:
                raise NotFound("Dataset not found.")

            try:
                DatasetService.check_dataset_permission(dataset, current_user)
            except services.errors.account.NoPermissionError as e:
                raise Forbidden(str(e))

            # get the latest process rule
            dataset_process_rule = (
                db.session.query(DatasetProcessRule)
                .filter(DatasetProcessRule.dataset_id == document.dataset_id)
                .order_by(DatasetProcessRule.created_at.desc())
                .limit(1)
                .one_or_none()
            )
            if dataset_process_rule:
                mode = dataset_process_rule.mode
                rules = dataset_process_rule.rules_dict

        return {"mode": mode, "rules": rules}


class DatasetDocumentListApi(Resource):
    @setup_required
    @login_required
    @account_initialization_required
    def get(self, dataset_id):
        dataset_id = str(dataset_id)
        page = request.args.get("page", default=1, type=int)
        limit = request.args.get("limit", default=20, type=int)
        search = request.args.get("keyword", default=None, type=str)
        sort = request.args.get("sort", default="-created_at", type=str)
        # "yes", "true", "t", "y", "1" convert to True, while others convert to False.
        try:
            fetch = string_to_bool(request.args.get("fetch", default="false"))
        except (ArgumentTypeError, ValueError, Exception) as e:
            fetch = False
        dataset = DatasetService.get_dataset(dataset_id)
        if not dataset:
            raise NotFound("Dataset not found.")

        try:
            DatasetService.check_dataset_permission(dataset, current_user)
        except services.errors.account.NoPermissionError as e:
            raise Forbidden(str(e))

        query = Document.query.filter_by(dataset_id=str(dataset_id), tenant_id=current_user.current_tenant_id)

        if search:
            search = f"%{search}%"
            query = query.filter(Document.name.like(search))

        if sort.startswith("-"):
            sort_logic = desc
            sort = sort[1:]
        else:
            sort_logic = asc

        if sort == "hit_count":
            sub_query = (
                db.select(DocumentSegment.document_id, db.func.sum(DocumentSegment.hit_count).label("total_hit_count"))
                .group_by(DocumentSegment.document_id)
                .subquery()
            )

            query = query.outerjoin(sub_query, sub_query.c.document_id == Document.id).order_by(
                sort_logic(db.func.coalesce(sub_query.c.total_hit_count, 0)),
                sort_logic(Document.position),
            )
        elif sort == "created_at":
            query = query.order_by(
                sort_logic(Document.created_at),
                sort_logic(Document.position),
            )
        else:
            query = query.order_by(
                desc(Document.created_at),
                desc(Document.position),
            )

        paginated_documents = query.paginate(page=page, per_page=limit, max_per_page=100, error_out=False)
        documents = paginated_documents.items
        if fetch:
            for document in documents:
                completed_segments = DocumentSegment.query.filter(
                    DocumentSegment.completed_at.isnot(None),
                    DocumentSegment.document_id == str(document.id),
                    DocumentSegment.status != "re_segment",
                ).count()
                total_segments = DocumentSegment.query.filter(
                    DocumentSegment.document_id == str(document.id), DocumentSegment.status != "re_segment"
                ).count()
                document.completed_segments = completed_segments
                document.total_segments = total_segments
            data = marshal(documents, document_with_segments_fields)
        else:
            data = marshal(documents, document_fields)
        response = {
            "data": data,
            "has_more": len(documents) == limit,
            "limit": limit,
            "total": paginated_documents.total,
            "page": page,
        }

        return response

    documents_and_batch_fields = {"documents": fields.List(fields.Nested(document_fields)), "batch": fields.String}

    @setup_required
    @login_required
    @account_initialization_required
    @marshal_with(documents_and_batch_fields)
    @cloud_edition_billing_resource_check("vector_space")
    def post(self, dataset_id):
        dataset_id = str(dataset_id)

        dataset = DatasetService.get_dataset(dataset_id)

        if not dataset:
            raise NotFound("Dataset not found.")

        # The role of the current user in the ta table must be admin, owner, or editor
        if not current_user.is_dataset_editor:
            raise Forbidden()

        try:
            DatasetService.check_dataset_permission(dataset, current_user)
        except services.errors.account.NoPermissionError as e:
            raise Forbidden(str(e))

        parser = reqparse.RequestParser()
        parser.add_argument(
            "indexing_technique", type=str, choices=Dataset.INDEXING_TECHNIQUE_LIST, nullable=False, location="json"
        )
        parser.add_argument("data_source", type=dict, required=False, location="json")
        parser.add_argument("process_rule", type=dict, required=False, location="json")
        parser.add_argument("duplicate", type=bool, default=True, nullable=False, location="json")
        parser.add_argument("original_document_id", type=str, required=False, location="json")
        parser.add_argument("doc_form", type=str, default="text_model", required=False, nullable=False, location="json")
        parser.add_argument(
            "doc_language", type=str, default="English", required=False, nullable=False, location="json"
        )
        parser.add_argument("retrieval_model", type=dict, required=False, nullable=False, location="json")
        args = parser.parse_args()

        if not dataset.indexing_technique and not args["indexing_technique"]:
            raise ValueError("indexing_technique is required.")

        # validate args
        DocumentService.document_create_args_validate(args)

        try:
            documents, batch = DocumentService.save_document_with_dataset_id(dataset, args, current_user)
        except ProviderTokenNotInitError as ex:
            raise ProviderNotInitializeError(ex.description)
        except QuotaExceededError:
            raise ProviderQuotaExceededError()
        except ModelCurrentlyNotSupportError:
            raise ProviderModelCurrentlyNotSupportError()

        return {"documents": documents, "batch": batch}


class DatasetInitApi(Resource):
    @setup_required
    @login_required
    @account_initialization_required
    @marshal_with(dataset_and_document_fields)
    @cloud_edition_billing_resource_check("vector_space")
    def post(self):
        # The role of the current user in the ta table must be admin, owner, or editor
        if not current_user.is_editor:
            raise Forbidden()

        parser = reqparse.RequestParser()
<<<<<<< HEAD
        parser.add_argument(
            "indexing_technique",
            type=str,
            choices=Dataset.INDEXING_TECHNIQUE_LIST,
            required=True,
            nullable=False,
            location="json",
        )
        parser.add_argument("data_source", type=dict, required=True, nullable=True, location="json")
        parser.add_argument("process_rule", type=dict, required=True, nullable=True, location="json")
        parser.add_argument("doc_form", type=str, default="text_model", required=False, nullable=False, location="json")
        parser.add_argument(
            "doc_language", type=str, default="English", required=False, nullable=False, location="json"
        )
        parser.add_argument("retrieval_model", type=dict, required=False, nullable=False, location="json")
=======
        parser.add_argument('indexing_technique', type=str, choices=Dataset.INDEXING_TECHNIQUE_LIST, required=True,
                            nullable=False, location='json')
        parser.add_argument('data_source', type=dict, required=True, nullable=True, location='json')
        parser.add_argument('process_rule', type=dict, required=True, nullable=True, location='json')
        parser.add_argument('doc_form', type=str, default='text_model', required=False, nullable=False, location='json')
        parser.add_argument('doc_language', type=str, default='English', required=False, nullable=False,
                            location='json')
        parser.add_argument('retrieval_model', type=dict, required=False, nullable=False,
                            location='json')
        parser.add_argument('embedding_model', type=str,  required=False, nullable=True,
                            location='json')
        parser.add_argument('embedding_model_provider', type=str, required=False, nullable=True,
                            location='json')
>>>>>>> a7d5cc5d
        args = parser.parse_args()

        # The role of the current user in the ta table must be admin, owner, or editor, or dataset_operator
        if not current_user.is_dataset_editor:
            raise Forbidden()

<<<<<<< HEAD
        if args["indexing_technique"] == "high_quality":
=======
        if args['indexing_technique'] == 'high_quality':
            if args['embedding_model'] is None or args['embedding_model_provider'] is None:
                raise ValueError('embedding model and embedding model provider are required for high quality indexing.')
>>>>>>> a7d5cc5d
            try:
                model_manager = ModelManager()
                model_manager.get_default_model_instance(
                    tenant_id=current_user.current_tenant_id, model_type=ModelType.TEXT_EMBEDDING
                )
            except InvokeAuthorizationError:
                raise ProviderNotInitializeError(
                    "No Embedding Model available. Please configure a valid provider "
                    "in the Settings -> Model Provider."
                )
            except ProviderTokenNotInitError as ex:
                raise ProviderNotInitializeError(ex.description)

        # validate args
        DocumentService.document_create_args_validate(args)

        try:
            dataset, documents, batch = DocumentService.save_document_without_dataset_id(
                tenant_id=current_user.current_tenant_id, document_data=args, account=current_user
            )
        except ProviderTokenNotInitError as ex:
            raise ProviderNotInitializeError(ex.description)
        except QuotaExceededError:
            raise ProviderQuotaExceededError()
        except ModelCurrentlyNotSupportError:
            raise ProviderModelCurrentlyNotSupportError()

        response = {"dataset": dataset, "documents": documents, "batch": batch}

        return response


class DocumentIndexingEstimateApi(DocumentResource):
    @setup_required
    @login_required
    @account_initialization_required
    def get(self, dataset_id, document_id):
        dataset_id = str(dataset_id)
        document_id = str(document_id)
        document = self.get_document(dataset_id, document_id)

        if document.indexing_status in ["completed", "error"]:
            raise DocumentAlreadyFinishedError()

        data_process_rule = document.dataset_process_rule
        data_process_rule_dict = data_process_rule.to_dict()

        response = {"tokens": 0, "total_price": 0, "currency": "USD", "total_segments": 0, "preview": []}

        if document.data_source_type == "upload_file":
            data_source_info = document.data_source_info_dict
            if data_source_info and "upload_file_id" in data_source_info:
                file_id = data_source_info["upload_file_id"]

                file = (
                    db.session.query(UploadFile)
                    .filter(UploadFile.tenant_id == document.tenant_id, UploadFile.id == file_id)
                    .first()
                )

                # raise error if file not found
                if not file:
                    raise NotFound("File not found.")

                extract_setting = ExtractSetting(
                    datasource_type="upload_file", upload_file=file, document_model=document.doc_form
                )

                indexing_runner = IndexingRunner()

                try:
                    response = indexing_runner.indexing_estimate(
                        current_user.current_tenant_id,
                        [extract_setting],
                        data_process_rule_dict,
                        document.doc_form,
                        "English",
                        dataset_id,
                    )
                except LLMBadRequestError:
                    raise ProviderNotInitializeError(
                        "No Embedding Model available. Please configure a valid provider "
                        "in the Settings -> Model Provider."
                    )
                except ProviderTokenNotInitError as ex:
                    raise ProviderNotInitializeError(ex.description)
                except Exception as e:
                    raise IndexingEstimateError(str(e))

        return response


class DocumentBatchIndexingEstimateApi(DocumentResource):
    @setup_required
    @login_required
    @account_initialization_required
    def get(self, dataset_id, batch):
        dataset_id = str(dataset_id)
        batch = str(batch)
        documents = self.get_batch_documents(dataset_id, batch)
        response = {"tokens": 0, "total_price": 0, "currency": "USD", "total_segments": 0, "preview": []}
        if not documents:
            return response
        data_process_rule = documents[0].dataset_process_rule
        data_process_rule_dict = data_process_rule.to_dict()
        info_list = []
        extract_settings = []
        for document in documents:
            if document.indexing_status in ["completed", "error"]:
                raise DocumentAlreadyFinishedError()
            data_source_info = document.data_source_info_dict
            # format document files info
            if data_source_info and "upload_file_id" in data_source_info:
                file_id = data_source_info["upload_file_id"]
                info_list.append(file_id)
            # format document notion info
            elif (
                data_source_info and "notion_workspace_id" in data_source_info and "notion_page_id" in data_source_info
            ):
                pages = []
                page = {"page_id": data_source_info["notion_page_id"], "type": data_source_info["type"]}
                pages.append(page)
                notion_info = {"workspace_id": data_source_info["notion_workspace_id"], "pages": pages}
                info_list.append(notion_info)

            if document.data_source_type == "upload_file":
                file_id = data_source_info["upload_file_id"]
                file_detail = (
                    db.session.query(UploadFile)
                    .filter(UploadFile.tenant_id == current_user.current_tenant_id, UploadFile.id == file_id)
                    .first()
                )

                if file_detail is None:
                    raise NotFound("File not found.")

                extract_setting = ExtractSetting(
                    datasource_type="upload_file", upload_file=file_detail, document_model=document.doc_form
                )
                extract_settings.append(extract_setting)

            elif document.data_source_type == "notion_import":
                extract_setting = ExtractSetting(
                    datasource_type="notion_import",
                    notion_info={
                        "notion_workspace_id": data_source_info["notion_workspace_id"],
                        "notion_obj_id": data_source_info["notion_page_id"],
                        "notion_page_type": data_source_info["type"],
                        "tenant_id": current_user.current_tenant_id,
                    },
                    document_model=document.doc_form,
                )
                extract_settings.append(extract_setting)
            elif document.data_source_type == "website_crawl":
                extract_setting = ExtractSetting(
                    datasource_type="website_crawl",
                    website_info={
                        "provider": data_source_info["provider"],
                        "job_id": data_source_info["job_id"],
                        "url": data_source_info["url"],
                        "tenant_id": current_user.current_tenant_id,
                        "mode": data_source_info["mode"],
                        "only_main_content": data_source_info["only_main_content"],
                    },
                    document_model=document.doc_form,
                )
                extract_settings.append(extract_setting)

            else:
                raise ValueError("Data source type not support")
            indexing_runner = IndexingRunner()
            try:
                response = indexing_runner.indexing_estimate(
                    current_user.current_tenant_id,
                    extract_settings,
                    data_process_rule_dict,
                    document.doc_form,
                    "English",
                    dataset_id,
                )
            except LLMBadRequestError:
                raise ProviderNotInitializeError(
                    "No Embedding Model available. Please configure a valid provider "
                    "in the Settings -> Model Provider."
                )
            except ProviderTokenNotInitError as ex:
                raise ProviderNotInitializeError(ex.description)
            except Exception as e:
                raise IndexingEstimateError(str(e))
        return response


class DocumentBatchIndexingStatusApi(DocumentResource):
    @setup_required
    @login_required
    @account_initialization_required
    def get(self, dataset_id, batch):
        dataset_id = str(dataset_id)
        batch = str(batch)
        documents = self.get_batch_documents(dataset_id, batch)
        documents_status = []
        for document in documents:
            completed_segments = DocumentSegment.query.filter(
                DocumentSegment.completed_at.isnot(None),
                DocumentSegment.document_id == str(document.id),
                DocumentSegment.status != "re_segment",
            ).count()
            total_segments = DocumentSegment.query.filter(
                DocumentSegment.document_id == str(document.id), DocumentSegment.status != "re_segment"
            ).count()
            document.completed_segments = completed_segments
            document.total_segments = total_segments
            if document.is_paused:
                document.indexing_status = "paused"
            documents_status.append(marshal(document, document_status_fields))
        data = {"data": documents_status}
        return data


class DocumentIndexingStatusApi(DocumentResource):
    @setup_required
    @login_required
    @account_initialization_required
    def get(self, dataset_id, document_id):
        dataset_id = str(dataset_id)
        document_id = str(document_id)
        document = self.get_document(dataset_id, document_id)

        completed_segments = DocumentSegment.query.filter(
            DocumentSegment.completed_at.isnot(None),
            DocumentSegment.document_id == str(document_id),
            DocumentSegment.status != "re_segment",
        ).count()
        total_segments = DocumentSegment.query.filter(
            DocumentSegment.document_id == str(document_id), DocumentSegment.status != "re_segment"
        ).count()

        document.completed_segments = completed_segments
        document.total_segments = total_segments
        if document.is_paused:
            document.indexing_status = "paused"
        return marshal(document, document_status_fields)


class DocumentDetailApi(DocumentResource):
    METADATA_CHOICES = {"all", "only", "without"}

    @setup_required
    @login_required
    @account_initialization_required
    def get(self, dataset_id, document_id):
        dataset_id = str(dataset_id)
        document_id = str(document_id)
        document = self.get_document(dataset_id, document_id)

        metadata = request.args.get("metadata", "all")
        if metadata not in self.METADATA_CHOICES:
            raise InvalidMetadataError(f"Invalid metadata value: {metadata}")

        if metadata == "only":
            response = {"id": document.id, "doc_type": document.doc_type, "doc_metadata": document.doc_metadata}
        elif metadata == "without":
            process_rules = DatasetService.get_process_rules(dataset_id)
            data_source_info = document.data_source_detail_dict
            response = {
                "id": document.id,
                "position": document.position,
                "data_source_type": document.data_source_type,
                "data_source_info": data_source_info,
                "dataset_process_rule_id": document.dataset_process_rule_id,
                "dataset_process_rule": process_rules,
                "name": document.name,
                "created_from": document.created_from,
                "created_by": document.created_by,
                "created_at": document.created_at.timestamp(),
                "tokens": document.tokens,
                "indexing_status": document.indexing_status,
                "completed_at": int(document.completed_at.timestamp()) if document.completed_at else None,
                "updated_at": int(document.updated_at.timestamp()) if document.updated_at else None,
                "indexing_latency": document.indexing_latency,
                "error": document.error,
                "enabled": document.enabled,
                "disabled_at": int(document.disabled_at.timestamp()) if document.disabled_at else None,
                "disabled_by": document.disabled_by,
                "archived": document.archived,
                "segment_count": document.segment_count,
                "average_segment_length": document.average_segment_length,
                "hit_count": document.hit_count,
                "display_status": document.display_status,
                "doc_form": document.doc_form,
                "doc_language": document.doc_language,
            }
        else:
            process_rules = DatasetService.get_process_rules(dataset_id)
            data_source_info = document.data_source_detail_dict
            response = {
                "id": document.id,
                "position": document.position,
                "data_source_type": document.data_source_type,
                "data_source_info": data_source_info,
                "dataset_process_rule_id": document.dataset_process_rule_id,
                "dataset_process_rule": process_rules,
                "name": document.name,
                "created_from": document.created_from,
                "created_by": document.created_by,
                "created_at": document.created_at.timestamp(),
                "tokens": document.tokens,
                "indexing_status": document.indexing_status,
                "completed_at": int(document.completed_at.timestamp()) if document.completed_at else None,
                "updated_at": int(document.updated_at.timestamp()) if document.updated_at else None,
                "indexing_latency": document.indexing_latency,
                "error": document.error,
                "enabled": document.enabled,
                "disabled_at": int(document.disabled_at.timestamp()) if document.disabled_at else None,
                "disabled_by": document.disabled_by,
                "archived": document.archived,
                "doc_type": document.doc_type,
                "doc_metadata": document.doc_metadata,
                "segment_count": document.segment_count,
                "average_segment_length": document.average_segment_length,
                "hit_count": document.hit_count,
                "display_status": document.display_status,
                "doc_form": document.doc_form,
                "doc_language": document.doc_language,
            }

        return response, 200


class DocumentProcessingApi(DocumentResource):
    @setup_required
    @login_required
    @account_initialization_required
    def patch(self, dataset_id, document_id, action):
        dataset_id = str(dataset_id)
        document_id = str(document_id)
        document = self.get_document(dataset_id, document_id)

        # The role of the current user in the ta table must be admin, owner, or editor
        if not current_user.is_editor:
            raise Forbidden()

        if action == "pause":
            if document.indexing_status != "indexing":
                raise InvalidActionError("Document not in indexing state.")

            document.paused_by = current_user.id
            document.paused_at = datetime.now(timezone.utc).replace(tzinfo=None)
            document.is_paused = True
            db.session.commit()

        elif action == "resume":
            if document.indexing_status not in ["paused", "error"]:
                raise InvalidActionError("Document not in paused or error state.")

            document.paused_by = None
            document.paused_at = None
            document.is_paused = False
            db.session.commit()
        else:
            raise InvalidActionError()

        return {"result": "success"}, 200


class DocumentDeleteApi(DocumentResource):
    @setup_required
    @login_required
    @account_initialization_required
    def delete(self, dataset_id, document_id):
        dataset_id = str(dataset_id)
        document_id = str(document_id)
        dataset = DatasetService.get_dataset(dataset_id)
        if dataset is None:
            raise NotFound("Dataset not found.")
        # check user's model setting
        DatasetService.check_dataset_model_setting(dataset)

        document = self.get_document(dataset_id, document_id)

        try:
            DocumentService.delete_document(document)
        except services.errors.document.DocumentIndexingError:
            raise DocumentIndexingError("Cannot delete document during indexing.")

        return {"result": "success"}, 204


class DocumentMetadataApi(DocumentResource):
    @setup_required
    @login_required
    @account_initialization_required
    def put(self, dataset_id, document_id):
        dataset_id = str(dataset_id)
        document_id = str(document_id)
        document = self.get_document(dataset_id, document_id)

        req_data = request.get_json()

        doc_type = req_data.get("doc_type")
        doc_metadata = req_data.get("doc_metadata")

        # The role of the current user in the ta table must be admin, owner, or editor
        if not current_user.is_editor:
            raise Forbidden()

        if doc_type is None or doc_metadata is None:
            raise ValueError("Both doc_type and doc_metadata must be provided.")

        if doc_type not in DocumentService.DOCUMENT_METADATA_SCHEMA:
            raise ValueError("Invalid doc_type.")

        if not isinstance(doc_metadata, dict):
            raise ValueError("doc_metadata must be a dictionary.")

        metadata_schema = DocumentService.DOCUMENT_METADATA_SCHEMA[doc_type]

        document.doc_metadata = {}
        if doc_type == "others":
            document.doc_metadata = doc_metadata
        else:
            for key, value_type in metadata_schema.items():
                value = doc_metadata.get(key)
                if value is not None and isinstance(value, value_type):
                    document.doc_metadata[key] = value

        document.doc_type = doc_type
        document.updated_at = datetime.now(timezone.utc).replace(tzinfo=None)
        db.session.commit()

        return {"result": "success", "message": "Document metadata updated."}, 200


class DocumentStatusApi(DocumentResource):
    @setup_required
    @login_required
    @account_initialization_required
    @cloud_edition_billing_resource_check("vector_space")
    def patch(self, dataset_id, document_id, action):
        dataset_id = str(dataset_id)
        document_id = str(document_id)
        dataset = DatasetService.get_dataset(dataset_id)
        if dataset is None:
            raise NotFound("Dataset not found.")

        # The role of the current user in the ta table must be admin, owner, or editor
        if not current_user.is_dataset_editor:
            raise Forbidden()

        # check user's model setting
        DatasetService.check_dataset_model_setting(dataset)

        # check user's permission
        DatasetService.check_dataset_permission(dataset, current_user)

        document = self.get_document(dataset_id, document_id)

        indexing_cache_key = "document_{}_indexing".format(document.id)
        cache_result = redis_client.get(indexing_cache_key)
        if cache_result is not None:
            raise InvalidActionError("Document is being indexed, please try again later")

        if action == "enable":
            if document.enabled:
                raise InvalidActionError("Document already enabled.")

            document.enabled = True
            document.disabled_at = None
            document.disabled_by = None
            document.updated_at = datetime.now(timezone.utc).replace(tzinfo=None)
            db.session.commit()

            # Set cache to prevent indexing the same document multiple times
            redis_client.setex(indexing_cache_key, 600, 1)

            add_document_to_index_task.delay(document_id)

            return {"result": "success"}, 200

        elif action == "disable":
            if not document.completed_at or document.indexing_status != "completed":
                raise InvalidActionError("Document is not completed.")
            if not document.enabled:
                raise InvalidActionError("Document already disabled.")

            document.enabled = False
            document.disabled_at = datetime.now(timezone.utc).replace(tzinfo=None)
            document.disabled_by = current_user.id
            document.updated_at = datetime.now(timezone.utc).replace(tzinfo=None)
            db.session.commit()

            # Set cache to prevent indexing the same document multiple times
            redis_client.setex(indexing_cache_key, 600, 1)

            remove_document_from_index_task.delay(document_id)

            return {"result": "success"}, 200

        elif action == "archive":
            if document.archived:
                raise InvalidActionError("Document already archived.")

            document.archived = True
            document.archived_at = datetime.now(timezone.utc).replace(tzinfo=None)
            document.archived_by = current_user.id
            document.updated_at = datetime.now(timezone.utc).replace(tzinfo=None)
            db.session.commit()

            if document.enabled:
                # Set cache to prevent indexing the same document multiple times
                redis_client.setex(indexing_cache_key, 600, 1)

                remove_document_from_index_task.delay(document_id)

            return {"result": "success"}, 200
        elif action == "un_archive":
            if not document.archived:
                raise InvalidActionError("Document is not archived.")

            document.archived = False
            document.archived_at = None
            document.archived_by = None
            document.updated_at = datetime.now(timezone.utc).replace(tzinfo=None)
            db.session.commit()

            # Set cache to prevent indexing the same document multiple times
            redis_client.setex(indexing_cache_key, 600, 1)

            add_document_to_index_task.delay(document_id)

            return {"result": "success"}, 200
        else:
            raise InvalidActionError()


class DocumentPauseApi(DocumentResource):
    @setup_required
    @login_required
    @account_initialization_required
    def patch(self, dataset_id, document_id):
        """pause document."""
        dataset_id = str(dataset_id)
        document_id = str(document_id)

        dataset = DatasetService.get_dataset(dataset_id)
        if not dataset:
            raise NotFound("Dataset not found.")

        document = DocumentService.get_document(dataset.id, document_id)

        # 404 if document not found
        if document is None:
            raise NotFound("Document Not Exists.")

        # 403 if document is archived
        if DocumentService.check_archived(document):
            raise ArchivedDocumentImmutableError()

        try:
            # pause document
            DocumentService.pause_document(document)
        except services.errors.document.DocumentIndexingError:
            raise DocumentIndexingError("Cannot pause completed document.")

        return {"result": "success"}, 204


class DocumentRecoverApi(DocumentResource):
    @setup_required
    @login_required
    @account_initialization_required
    def patch(self, dataset_id, document_id):
        """recover document."""
        dataset_id = str(dataset_id)
        document_id = str(document_id)
        dataset = DatasetService.get_dataset(dataset_id)
        if not dataset:
            raise NotFound("Dataset not found.")
        document = DocumentService.get_document(dataset.id, document_id)

        # 404 if document not found
        if document is None:
            raise NotFound("Document Not Exists.")

        # 403 if document is archived
        if DocumentService.check_archived(document):
            raise ArchivedDocumentImmutableError()
        try:
            # pause document
            DocumentService.recover_document(document)
        except services.errors.document.DocumentIndexingError:
            raise DocumentIndexingError("Document is not in paused status.")

        return {"result": "success"}, 204


class DocumentRetryApi(DocumentResource):
    @setup_required
    @login_required
    @account_initialization_required
    def post(self, dataset_id):
        """retry document."""

        parser = reqparse.RequestParser()
        parser.add_argument("document_ids", type=list, required=True, nullable=False, location="json")
        args = parser.parse_args()
        dataset_id = str(dataset_id)
        dataset = DatasetService.get_dataset(dataset_id)
        retry_documents = []
        if not dataset:
            raise NotFound("Dataset not found.")
        for document_id in args["document_ids"]:
            try:
                document_id = str(document_id)

                document = DocumentService.get_document(dataset.id, document_id)

                # 404 if document not found
                if document is None:
                    raise NotFound("Document Not Exists.")

                # 403 if document is archived
                if DocumentService.check_archived(document):
                    raise ArchivedDocumentImmutableError()

                # 400 if document is completed
                if document.indexing_status == "completed":
                    raise DocumentAlreadyFinishedError()
                retry_documents.append(document)
            except Exception as e:
                logging.error(f"Document {document_id} retry failed: {str(e)}")
                continue
        # retry document
        DocumentService.retry_document(dataset_id, retry_documents)

        return {"result": "success"}, 204


class DocumentRenameApi(DocumentResource):
    @setup_required
    @login_required
    @account_initialization_required
    @marshal_with(document_fields)
    def post(self, dataset_id, document_id):
        # The role of the current user in the ta table must be admin, owner, editor, or dataset_operator
        if not current_user.is_dataset_editor:
            raise Forbidden()
        dataset = DatasetService.get_dataset(dataset_id)
        DatasetService.check_dataset_operator_permission(current_user, dataset)
        parser = reqparse.RequestParser()
        parser.add_argument("name", type=str, required=True, nullable=False, location="json")
        args = parser.parse_args()

        try:
            document = DocumentService.rename_document(dataset_id, document_id, args["name"])
        except services.errors.document.DocumentIndexingError:
            raise DocumentIndexingError("Cannot delete document during indexing.")

        return document


class WebsiteDocumentSyncApi(DocumentResource):
    @setup_required
    @login_required
    @account_initialization_required
    def get(self, dataset_id, document_id):
        """sync website document."""
        dataset_id = str(dataset_id)
        dataset = DatasetService.get_dataset(dataset_id)
        if not dataset:
            raise NotFound("Dataset not found.")
        document_id = str(document_id)
        document = DocumentService.get_document(dataset.id, document_id)
        if not document:
            raise NotFound("Document not found.")
        if document.tenant_id != current_user.current_tenant_id:
            raise Forbidden("No permission.")
        if document.data_source_type != "website_crawl":
            raise ValueError("Document is not a website document.")
        # 403 if document is archived
        if DocumentService.check_archived(document):
            raise ArchivedDocumentImmutableError()
        # sync document
        DocumentService.sync_website_document(dataset_id, document)

        return {"result": "success"}, 200


api.add_resource(GetProcessRuleApi, "/datasets/process-rule")
api.add_resource(DatasetDocumentListApi, "/datasets/<uuid:dataset_id>/documents")
api.add_resource(DatasetInitApi, "/datasets/init")
api.add_resource(
    DocumentIndexingEstimateApi, "/datasets/<uuid:dataset_id>/documents/<uuid:document_id>/indexing-estimate"
)
api.add_resource(DocumentBatchIndexingEstimateApi, "/datasets/<uuid:dataset_id>/batch/<string:batch>/indexing-estimate")
api.add_resource(DocumentBatchIndexingStatusApi, "/datasets/<uuid:dataset_id>/batch/<string:batch>/indexing-status")
api.add_resource(DocumentIndexingStatusApi, "/datasets/<uuid:dataset_id>/documents/<uuid:document_id>/indexing-status")
api.add_resource(DocumentDetailApi, "/datasets/<uuid:dataset_id>/documents/<uuid:document_id>")
api.add_resource(
    DocumentProcessingApi, "/datasets/<uuid:dataset_id>/documents/<uuid:document_id>/processing/<string:action>"
)
api.add_resource(DocumentDeleteApi, "/datasets/<uuid:dataset_id>/documents/<uuid:document_id>")
api.add_resource(DocumentMetadataApi, "/datasets/<uuid:dataset_id>/documents/<uuid:document_id>/metadata")
api.add_resource(DocumentStatusApi, "/datasets/<uuid:dataset_id>/documents/<uuid:document_id>/status/<string:action>")
api.add_resource(DocumentPauseApi, "/datasets/<uuid:dataset_id>/documents/<uuid:document_id>/processing/pause")
api.add_resource(DocumentRecoverApi, "/datasets/<uuid:dataset_id>/documents/<uuid:document_id>/processing/resume")
api.add_resource(DocumentRetryApi, "/datasets/<uuid:dataset_id>/retry")
api.add_resource(DocumentRenameApi, "/datasets/<uuid:dataset_id>/documents/<uuid:document_id>/rename")

api.add_resource(WebsiteDocumentSyncApi, "/datasets/<uuid:dataset_id>/documents/<uuid:document_id>/website-sync")<|MERGE_RESOLUTION|>--- conflicted
+++ resolved
@@ -287,23 +287,6 @@
             raise Forbidden()
 
         parser = reqparse.RequestParser()
-<<<<<<< HEAD
-        parser.add_argument(
-            "indexing_technique",
-            type=str,
-            choices=Dataset.INDEXING_TECHNIQUE_LIST,
-            required=True,
-            nullable=False,
-            location="json",
-        )
-        parser.add_argument("data_source", type=dict, required=True, nullable=True, location="json")
-        parser.add_argument("process_rule", type=dict, required=True, nullable=True, location="json")
-        parser.add_argument("doc_form", type=str, default="text_model", required=False, nullable=False, location="json")
-        parser.add_argument(
-            "doc_language", type=str, default="English", required=False, nullable=False, location="json"
-        )
-        parser.add_argument("retrieval_model", type=dict, required=False, nullable=False, location="json")
-=======
         parser.add_argument('indexing_technique', type=str, choices=Dataset.INDEXING_TECHNIQUE_LIST, required=True,
                             nullable=False, location='json')
         parser.add_argument('data_source', type=dict, required=True, nullable=True, location='json')
@@ -317,20 +300,15 @@
                             location='json')
         parser.add_argument('embedding_model_provider', type=str, required=False, nullable=True,
                             location='json')
->>>>>>> a7d5cc5d
         args = parser.parse_args()
 
         # The role of the current user in the ta table must be admin, owner, or editor, or dataset_operator
         if not current_user.is_dataset_editor:
             raise Forbidden()
 
-<<<<<<< HEAD
-        if args["indexing_technique"] == "high_quality":
-=======
         if args['indexing_technique'] == 'high_quality':
             if args['embedding_model'] is None or args['embedding_model_provider'] is None:
                 raise ValueError('embedding model and embedding model provider are required for high quality indexing.')
->>>>>>> a7d5cc5d
             try:
                 model_manager = ModelManager()
                 model_manager.get_default_model_instance(
