--- conflicted
+++ resolved
@@ -99,15 +99,8 @@
                                 meta=message.meta.copy() if message.meta is not None else {},
                             )
             else:
-<<<<<<< HEAD
                 yield message
-    
-=======
-                result.append(message)
 
-        return result
-
->>>>>>> 8e311cc4
     @classmethod
     def get_tool_file_url(cls, tool_file_id: str, extension: str) -> str:
         return f'/files/tools/{tool_file_id}{extension or ".bin"}'