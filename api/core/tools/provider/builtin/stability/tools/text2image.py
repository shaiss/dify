from typing import Any

from httpx import post

from core.tools.entities.tool_entities import ToolInvokeMessage
from core.tools.provider.builtin.stability.tools.base import BaseStabilityAuthorization
from core.tools.tool.builtin_tool import BuiltinTool


class StableDiffusionTool(BuiltinTool, BaseStabilityAuthorization):
    """
    This class is responsible for providing the stable diffusion tool.
    """

    model_endpoint_map: dict[str, str] = {
        "sd3": "https://api.stability.ai/v2beta/stable-image/generate/sd3",
        "sd3-turbo": "https://api.stability.ai/v2beta/stable-image/generate/sd3",
        "core": "https://api.stability.ai/v2beta/stable-image/generate/core",
    }

    def _invoke(self, user_id: str, tool_parameters: dict[str, Any]) -> ToolInvokeMessage | list[ToolInvokeMessage]:
        """
        Invoke the tool.
        """
        payload = {
            "prompt": tool_parameters.get("prompt", ""),
            "aspect_ratio": tool_parameters.get("aspect_ratio", "16:9") or tool_parameters.get("aspect_radio", "16:9"),
            "mode": "text-to-image",
            "seed": tool_parameters.get("seed", 0),
            "output_format": "png",
        }

        model = tool_parameters.get("model", "core")

        if model in ["sd3", "sd3-turbo"]:
            payload["model"] = tool_parameters.get("model")

        if not model == "sd3-turbo":
            payload["negative_prompt"] = tool_parameters.get("negative_prompt", "")

        response = post(
            self.model_endpoint_map[tool_parameters.get("model", "core")],
            headers={
                "accept": "image/*",
                **self.generate_authorization_headers(self.runtime.credentials),
            },
            files={key: (None, str(value)) for key, value in payload.items()},
            timeout=(5, 30),
        )

        if not response.status_code == 200:
            raise Exception(response.text)

        return self.create_blob_message(
<<<<<<< HEAD
            blob=response.content, meta={"mime_type": "image/png"}, save_as=self.VARIABLE_KEY.IMAGE.value
=======
            blob=response.content, meta={"mime_type": "image/png"}, save_as=self.VariableKey.IMAGE.value
>>>>>>> ce94a61f
        )<|MERGE_RESOLUTION|>--- conflicted
+++ resolved
@@ -52,9 +52,5 @@
             raise Exception(response.text)
 
         return self.create_blob_message(
-<<<<<<< HEAD
-            blob=response.content, meta={"mime_type": "image/png"}, save_as=self.VARIABLE_KEY.IMAGE.value
-=======
             blob=response.content, meta={"mime_type": "image/png"}, save_as=self.VariableKey.IMAGE.value
->>>>>>> ce94a61f
         )