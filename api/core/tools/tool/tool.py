--- conflicted
+++ resolved
@@ -63,11 +63,7 @@
     def __init__(self, **data: Any):
         super().__init__(**data)
 
-<<<<<<< HEAD
-    class VARIABLE_KEY(Enum):
-=======
     class VariableKey(Enum):
->>>>>>> ce94a61f
         IMAGE = "image"
 
     def fork_tool_runtime(self, runtime: dict[str, Any]) -> "Tool":
