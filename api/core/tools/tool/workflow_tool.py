import json
import logging
from copy import deepcopy
from typing import Any, Optional, Union

from core.file.file_obj import FileTransferMethod, FileVar
from core.tools.entities.tool_entities import ToolInvokeMessage, ToolParameter, ToolProviderType
from core.tools.tool.tool import Tool
from extensions.ext_database import db
from models.account import Account
from models.model import App, EndUser
from models.workflow import Workflow

logger = logging.getLogger(__name__)


class WorkflowTool(Tool):
    workflow_app_id: str
    version: str
    workflow_entities: dict[str, Any]
    workflow_call_depth: int
    thread_pool_id: Optional[str] = None

    label: str

    """
    Workflow tool.
    """

    def tool_provider_type(self) -> ToolProviderType:
        """
        get the tool provider type

        :return: the tool provider type
        """
        return ToolProviderType.WORKFLOW

    def _invoke(
        self, user_id: str, tool_parameters: dict[str, Any]
    ) -> Union[ToolInvokeMessage, list[ToolInvokeMessage]]:
        """
        invoke the tool
        """
        app = self._get_app(app_id=self.workflow_app_id)
        workflow = self._get_workflow(app_id=self.workflow_app_id, version=self.version)

        # transform the tool parameters
        tool_parameters, files = self._transform_args(tool_parameters)

        from core.app.apps.workflow.app_generator import WorkflowAppGenerator

        generator = WorkflowAppGenerator()
        result = generator.generate(
            app_model=app,
            workflow=workflow,
            user=self._get_user(user_id),
            args={"inputs": tool_parameters, "files": files},
            invoke_from=self.runtime.invoke_from,
            stream=False,
            call_depth=self.workflow_call_depth + 1,
<<<<<<< HEAD
            workflow_thread_pool_id=self.thread_pool_id
=======
            workflow_thread_pool_id=self.thread_pool_id,
>>>>>>> 7e88556a
        )

        data = result.get("data", {})

        if data.get("error"):
            raise Exception(data.get("error"))

        result = []

        outputs = data.get("outputs", {})
        outputs, files = self._extract_files(outputs)
        for file in files:
            result.append(self.create_file_var_message(file))

        result.append(self.create_text_message(json.dumps(outputs, ensure_ascii=False)))
        result.append(self.create_json_message(outputs))

        return result

    def _get_user(self, user_id: str) -> Union[EndUser, Account]:
        """
        get the user by user id
        """

        user = db.session.query(EndUser).filter(EndUser.id == user_id).first()
        if not user:
            user = db.session.query(Account).filter(Account.id == user_id).first()

        if not user:
            raise ValueError("user not found")

        return user

    def fork_tool_runtime(self, runtime: dict[str, Any]) -> "WorkflowTool":
        """
        fork a new tool with meta data

        :param meta: the meta data of a tool call processing, tenant_id is required
        :return: the new tool
        """
        return self.__class__(
            identity=deepcopy(self.identity),
            parameters=deepcopy(self.parameters),
            description=deepcopy(self.description),
            runtime=Tool.Runtime(**runtime),
            workflow_app_id=self.workflow_app_id,
            workflow_entities=self.workflow_entities,
            workflow_call_depth=self.workflow_call_depth,
            version=self.version,
            label=self.label,
        )

    def _get_workflow(self, app_id: str, version: str) -> Workflow:
        """
        get the workflow by app id and version
        """
        if not version:
            workflow = (
                db.session.query(Workflow)
                .filter(Workflow.app_id == app_id, Workflow.version != "draft")
                .order_by(Workflow.created_at.desc())
                .first()
            )
        else:
            workflow = db.session.query(Workflow).filter(Workflow.app_id == app_id, Workflow.version == version).first()

        if not workflow:
            raise ValueError("workflow not found or not published")

        return workflow

    def _get_app(self, app_id: str) -> App:
        """
        get the app by app id
        """
        app = db.session.query(App).filter(App.id == app_id).first()
        if not app:
            raise ValueError("app not found")

        return app

    def _transform_args(self, tool_parameters: dict) -> tuple[dict, list[dict]]:
        """
        transform the tool parameters

        :param tool_parameters: the tool parameters
        :return: tool_parameters, files
        """
        parameter_rules = self.get_all_runtime_parameters()
        parameters_result = {}
        files = []
        for parameter in parameter_rules:
            if parameter.type == ToolParameter.ToolParameterType.FILE:
                file = tool_parameters.get(parameter.name)
                if file:
                    try:
                        file_var_list = [FileVar(**f) for f in file]
                        for file_var in file_var_list:
                            file_dict = {
                                "transfer_method": file_var.transfer_method.value,
                                "type": file_var.type.value,
                            }
                            if file_var.transfer_method == FileTransferMethod.TOOL_FILE:
                                file_dict["tool_file_id"] = file_var.related_id
                            elif file_var.transfer_method == FileTransferMethod.LOCAL_FILE:
                                file_dict["upload_file_id"] = file_var.related_id
                            elif file_var.transfer_method == FileTransferMethod.REMOTE_URL:
                                file_dict["url"] = file_var.preview_url

                            files.append(file_dict)
                    except Exception as e:
                        logger.exception(e)
            else:
                parameters_result[parameter.name] = tool_parameters.get(parameter.name)

        return parameters_result, files

    def _extract_files(self, outputs: dict) -> tuple[dict, list[FileVar]]:
        """
        extract files from the result

        :param result: the result
        :return: the result, files
        """
        files = []
        result = {}
        for key, value in outputs.items():
            if isinstance(value, list):
                has_file = False
                for item in value:
                    if isinstance(item, dict) and item.get("__variant") == "FileVar":
                        try:
                            files.append(FileVar(**item))
                            has_file = True
                        except Exception as e:
                            pass
                if has_file:
                    continue

            result[key] = value

        return result, files<|MERGE_RESOLUTION|>--- conflicted
+++ resolved
@@ -58,11 +58,7 @@
             invoke_from=self.runtime.invoke_from,
             stream=False,
             call_depth=self.workflow_call_depth + 1,
-<<<<<<< HEAD
-            workflow_thread_pool_id=self.thread_pool_id
-=======
             workflow_thread_pool_id=self.thread_pool_id,
->>>>>>> 7e88556a
         )
 
         data = result.get("data", {})
