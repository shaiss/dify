--- conflicted
+++ resolved
@@ -99,20 +99,11 @@
         """
         query = tool_parameters.get("query")
         if not query:
-<<<<<<< HEAD
             yield self.create_text_message(text='please input query')
         else:
             # invoke dataset retriever tool
             result = self.retrieval_tool._run(query=query)
             yield self.create_text_message(text=result)
-=======
-            return self.create_text_message(text="please input query")
-
-        # invoke dataset retriever tool
-        result = self.retrieval_tool._run(query=query)
-
-        return self.create_text_message(text=result)
->>>>>>> b6b1057a
 
     def validate_credentials(self, credentials: dict[str, Any], parameters: dict[str, Any]) -> None:
         """
