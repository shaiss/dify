from core.app.apps.base_app_queue_manager import AppQueueManager, PublishFrom
from core.app.entities.app_invoke_entities import InvokeFrom
from core.app.entities.queue_entities import QueueRetrieverResourcesEvent
from core.rag.models.document import Document
from extensions.ext_database import db
from models.dataset import DatasetQuery, DocumentSegment
from models.model import DatasetRetrieverResource


class DatasetIndexToolCallbackHandler:
    """Callback handler for dataset tool."""

    def __init__(
        self, queue_manager: AppQueueManager, app_id: str, message_id: str, user_id: str, invoke_from: InvokeFrom
    ) -> None:
        self._queue_manager = queue_manager
        self._app_id = app_id
        self._message_id = message_id
        self._user_id = user_id
        self._invoke_from = invoke_from

    def on_query(self, query: str, dataset_id: str) -> None:
        """
        Handle query.
        """
        dataset_query = DatasetQuery(
            dataset_id=dataset_id,
            content=query,
            source="app",
            source_app_id=self._app_id,
            created_by_role=(
                "account" if self._invoke_from in [InvokeFrom.EXPLORE, InvokeFrom.DEBUGGER] else "end_user"
            ),
            created_by=self._user_id,
        )

        db.session.add(dataset_query)
        db.session.commit()

    def on_tool_end(self, documents: list[Document]) -> None:
        """Handle tool end."""
        for document in documents:
            query = db.session.query(DocumentSegment).filter(
                DocumentSegment.index_node_id == document.metadata["doc_id"]
            )

            # if 'dataset_id' in document.metadata:
            if "dataset_id" in document.metadata:
                query = query.filter(DocumentSegment.dataset_id == document.metadata["dataset_id"])

            # add hit count to document segment
            query.update({DocumentSegment.hit_count: DocumentSegment.hit_count + 1}, synchronize_session=False)

            db.session.commit()

    def return_retriever_resource_info(self, resource: list):
        """Handle return_retriever_resource_info."""
        if resource and len(resource) > 0:
            for item in resource:
                dataset_retriever_resource = DatasetRetrieverResource(
                    message_id=self._message_id,
                    position=item.get("position"),
                    dataset_id=item.get("dataset_id"),
                    dataset_name=item.get("dataset_name"),
                    document_id=item.get("document_id"),
                    document_name=item.get("document_name"),
                    data_source_type=item.get("data_source_type"),
                    segment_id=item.get("segment_id"),
                    score=item.get("score") if "score" in item else None,
<<<<<<< HEAD
                    hit_count=item.get("hit_count") if "hit_count" else None,
=======
                    hit_count=item.get("hit_count") if "hit_count" in item else None,
>>>>>>> ce94a61f
                    word_count=item.get("word_count") if "word_count" in item else None,
                    segment_position=item.get("segment_position") if "segment_position" in item else None,
                    index_node_hash=item.get("index_node_hash") if "index_node_hash" in item else None,
                    content=item.get("content"),
                    retriever_from=item.get("retriever_from"),
                    created_by=self._user_id,
                )
                db.session.add(dataset_retriever_resource)
                db.session.commit()

        self._queue_manager.publish(
            QueueRetrieverResourcesEvent(retriever_resources=resource), PublishFrom.APPLICATION_MANAGER
        )<|MERGE_RESOLUTION|>--- conflicted
+++ resolved
@@ -67,11 +67,7 @@
                     data_source_type=item.get("data_source_type"),
                     segment_id=item.get("segment_id"),
                     score=item.get("score") if "score" in item else None,
-<<<<<<< HEAD
-                    hit_count=item.get("hit_count") if "hit_count" else None,
-=======
                     hit_count=item.get("hit_count") if "hit_count" in item else None,
->>>>>>> ce94a61f
                     word_count=item.get("word_count") if "word_count" in item else None,
                     segment_position=item.get("segment_position") if "segment_position" in item else None,
                     index_node_hash=item.get("index_node_hash") if "index_node_hash" in item else None,
