--- conflicted
+++ resolved
@@ -28,10 +28,7 @@
     """
     WorkflowTaskState entity
     """
-<<<<<<< HEAD
-=======
-
->>>>>>> 7e88556a
+
     answer: str = ""
 
 
@@ -269,11 +266,7 @@
                 "parent_parallel_id": self.data.parent_parallel_id,
                 "parent_parallel_start_node_id": self.data.parent_parallel_start_node_id,
                 "iteration_id": self.data.iteration_id,
-<<<<<<< HEAD
-            }
-=======
             },
->>>>>>> 7e88556a
         }
 
 
@@ -340,56 +333,8 @@
                 "parent_parallel_id": self.data.parent_parallel_id,
                 "parent_parallel_start_node_id": self.data.parent_parallel_start_node_id,
                 "iteration_id": self.data.iteration_id,
-<<<<<<< HEAD
-            }
-=======
             },
->>>>>>> 7e88556a
         }
-    
-
-class ParallelBranchStartStreamResponse(StreamResponse):
-    """
-    ParallelBranchStartStreamResponse entity
-    """
-
-    class Data(BaseModel):
-        """
-        Data entity
-        """
-        parallel_id: str
-        parallel_branch_id: str
-        parent_parallel_id: Optional[str] = None
-        parent_parallel_start_node_id: Optional[str] = None
-        iteration_id: Optional[str] = None
-        created_at: int
-
-    event: StreamEvent = StreamEvent.PARALLEL_BRANCH_STARTED
-    workflow_run_id: str
-    data: Data
-
-
-class ParallelBranchFinishedStreamResponse(StreamResponse):
-    """
-    ParallelBranchFinishedStreamResponse entity
-    """
-
-    class Data(BaseModel):
-        """
-        Data entity
-        """
-        parallel_id: str
-        parallel_branch_id: str
-        parent_parallel_id: Optional[str] = None
-        parent_parallel_start_node_id: Optional[str] = None
-        iteration_id: Optional[str] = None
-        status: str
-        error: Optional[str] = None
-        created_at: int
-
-    event: StreamEvent = StreamEvent.PARALLEL_BRANCH_FINISHED
-    workflow_run_id: str
-    data: Data
 
 
 class ParallelBranchStartStreamResponse(StreamResponse):
@@ -594,10 +539,7 @@
     """
     WorkflowAppStreamResponse entity
     """
-<<<<<<< HEAD
-=======
-
->>>>>>> 7e88556a
+
     workflow_run_id: Optional[str] = None
 
 
