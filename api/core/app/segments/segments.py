import json
import sys
from collections.abc import Mapping, Sequence
from typing import Any

from pydantic import BaseModel, ConfigDict, field_validator

from .types import SegmentType


class Segment(BaseModel):
    model_config = ConfigDict(frozen=True)

    value_type: SegmentType
    value: Any

    @field_validator("value_type")
<<<<<<< HEAD
=======
    @classmethod
>>>>>>> ce94a61f
    def validate_value_type(cls, value):
        """
        This validator checks if the provided value is equal to the default value of the 'value_type' field.
        If the value is different, a ValueError is raised.
        """
        if value != cls.model_fields["value_type"].default:
            raise ValueError("Cannot modify 'value_type'")
        return value

    @property
    def text(self) -> str:
        return str(self.value)

    @property
    def log(self) -> str:
        return str(self.value)

    @property
    def markdown(self) -> str:
        return str(self.value)

    @property
    def size(self) -> int:
        return sys.getsizeof(self.value)

    def to_object(self) -> Any:
        return self.value


class NoneSegment(Segment):
    value_type: SegmentType = SegmentType.NONE
    value: None = None

    @property
    def text(self) -> str:
        return "null"

    @property
    def log(self) -> str:
        return "null"

    @property
    def markdown(self) -> str:
        return "null"


class StringSegment(Segment):
    value_type: SegmentType = SegmentType.STRING
    value: str


class FloatSegment(Segment):
    value_type: SegmentType = SegmentType.NUMBER
    value: float


class IntegerSegment(Segment):
    value_type: SegmentType = SegmentType.NUMBER
    value: int


class ObjectSegment(Segment):
    value_type: SegmentType = SegmentType.OBJECT
    value: Mapping[str, Any]

    @property
    def text(self) -> str:
        return json.dumps(self.model_dump()["value"], ensure_ascii=False)

    @property
    def log(self) -> str:
        return json.dumps(self.model_dump()["value"], ensure_ascii=False, indent=2)

    @property
    def markdown(self) -> str:
        return json.dumps(self.model_dump()["value"], ensure_ascii=False, indent=2)


class ArraySegment(Segment):
    @property
    def markdown(self) -> str:
        items = []
        for item in self.value:
            if hasattr(item, "to_markdown"):
                items.append(item.to_markdown())
            else:
                items.append(str(item))
        return "\n".join(items)


class ArrayAnySegment(ArraySegment):
    value_type: SegmentType = SegmentType.ARRAY_ANY
    value: Sequence[Any]


class ArrayStringSegment(ArraySegment):
    value_type: SegmentType = SegmentType.ARRAY_STRING
    value: Sequence[str]


class ArrayNumberSegment(ArraySegment):
    value_type: SegmentType = SegmentType.ARRAY_NUMBER
    value: Sequence[float | int]


class ArrayObjectSegment(ArraySegment):
    value_type: SegmentType = SegmentType.ARRAY_OBJECT
    value: Sequence[Mapping[str, Any]]<|MERGE_RESOLUTION|>--- conflicted
+++ resolved
@@ -15,10 +15,7 @@
     value: Any
 
     @field_validator("value_type")
-<<<<<<< HEAD
-=======
     @classmethod
->>>>>>> ce94a61f
     def validate_value_type(cls, value):
         """
         This validator checks if the provided value is equal to the default value of the 'value_type' field.
