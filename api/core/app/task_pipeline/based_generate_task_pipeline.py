import logging
import time
from typing import Optional, Union

from core.app.apps.base_app_queue_manager import AppQueueManager
from core.app.entities.app_invoke_entities import (
    AppGenerateEntity,
)
from core.app.entities.queue_entities import (
    QueueErrorEvent,
)
from core.app.entities.task_entities import (
    ErrorStreamResponse,
    PingStreamResponse,
    TaskState,
)
from core.errors.error import QuotaExceededError
from core.model_runtime.errors.invoke import InvokeAuthorizationError, InvokeError
from core.moderation.output_moderation import ModerationRule, OutputModeration
from extensions.ext_database import db
from models.account import Account
from models.model import EndUser, Message

logger = logging.getLogger(__name__)


class BasedGenerateTaskPipeline:
    """
    BasedGenerateTaskPipeline is a class that generate stream output and state management for Application.
    """

    _task_state: TaskState
    _application_generate_entity: AppGenerateEntity

    def __init__(
        self,
        application_generate_entity: AppGenerateEntity,
        queue_manager: AppQueueManager,
        user: Union[Account, EndUser],
        stream: bool,
    ) -> None:
        """
        Initialize GenerateTaskPipeline.
        :param application_generate_entity: application generate entity
        :param queue_manager: queue manager
        :param user: user
        :param stream: stream
        """
        self._application_generate_entity = application_generate_entity
        self._queue_manager = queue_manager
        self._user = user
        self._start_at = time.perf_counter()
        self._output_moderation_handler = self._init_output_moderation()
        self._stream = stream

    def _handle_error(self, event: QueueErrorEvent, message: Optional[Message] = None) -> Exception:
        """
        Handle error event.
        :param event: event
        :param message: message
        :return:
        """
        logger.debug("error: %s", event.error)
        e = event.error

        if isinstance(e, InvokeAuthorizationError):
            err = InvokeAuthorizationError("Incorrect API key provided")
        elif isinstance(e, InvokeError) or isinstance(e, ValueError):
            err = e
        else:
            err = Exception(e.description if getattr(e, "description", None) is not None else str(e))

        if message:
            refetch_message = db.session.query(Message).filter(Message.id == message.id).first()

            if refetch_message:
                err_desc = self._error_to_desc(err)
<<<<<<< HEAD
                refetch_message.status = 'error'
=======
                refetch_message.status = "error"
>>>>>>> 7e88556a
                refetch_message.error = err_desc

                db.session.commit()

        return err

    def _error_to_desc(self, e: Exception) -> str:
        """
        Error to desc.
        :param e: exception
        :return:
        """
        if isinstance(e, QuotaExceededError):
            return (
                "Your quota for Dify Hosted Model Provider has been exhausted. "
                "Please go to Settings -> Model Provider to complete your own provider credentials."
            )

        message = getattr(e, "description", str(e))
        if not message:
            message = "Internal Server Error, please contact support."

        return message

    def _error_to_stream_response(self, e: Exception) -> ErrorStreamResponse:
        """
        Error to stream response.
        :param e: exception
        :return:
        """
        return ErrorStreamResponse(task_id=self._application_generate_entity.task_id, err=e)

    def _ping_stream_response(self) -> PingStreamResponse:
        """
        Ping stream response.
        :return:
        """
        return PingStreamResponse(task_id=self._application_generate_entity.task_id)

    def _init_output_moderation(self) -> Optional[OutputModeration]:
        """
        Init output moderation.
        :return:
        """
        app_config = self._application_generate_entity.app_config
        sensitive_word_avoidance = app_config.sensitive_word_avoidance

        if sensitive_word_avoidance:
            return OutputModeration(
                tenant_id=app_config.tenant_id,
                app_id=app_config.app_id,
                rule=ModerationRule(type=sensitive_word_avoidance.type, config=sensitive_word_avoidance.config),
                queue_manager=self._queue_manager,
            )

    def _handle_output_moderation_when_task_finished(self, completion: str) -> Optional[str]:
        """
        Handle output moderation when task finished.
        :param completion: completion
        :return:
        """
        # response moderation
        if self._output_moderation_handler:
            self._output_moderation_handler.stop_thread()

            completion = self._output_moderation_handler.moderation_completion(
                completion=completion, public_event=False
            )

            self._output_moderation_handler = None

            return completion

        return None<|MERGE_RESOLUTION|>--- conflicted
+++ resolved
@@ -75,11 +75,7 @@
 
             if refetch_message:
                 err_desc = self._error_to_desc(err)
-<<<<<<< HEAD
-                refetch_message.status = 'error'
-=======
                 refetch_message.status = "error"
->>>>>>> 7e88556a
                 refetch_message.error = err_desc
 
                 db.session.commit()
