import logging
import os
from typing import Optional, cast

from core.app.apps.base_app_queue_manager import AppQueueManager
from core.app.apps.workflow.app_config_manager import WorkflowAppConfig
from core.app.apps.workflow_logging_callback import WorkflowLoggingCallback
from core.app.entities.app_invoke_entities import (
    InvokeFrom,
    WorkflowAppGenerateEntity,
)
from core.workflow.callbacks.base_workflow_callback import WorkflowCallback
<<<<<<< HEAD
from core.workflow.entities.node_entities import SystemVariable, UserFrom
from core.workflow.workflow_entry import WorkflowEntry
=======
from core.workflow.entities.node_entities import SystemVariable
from core.workflow.entities.variable_pool import VariablePool
from core.workflow.nodes.base_node import UserFrom
from core.workflow.workflow_engine_manager import WorkflowEngineManager
>>>>>>> 0f59d769
from extensions.ext_database import db
from models.model import App, EndUser
from models.workflow import Workflow

logger = logging.getLogger(__name__)


class WorkflowAppRunner:
    """
    Workflow Application Runner
    """

    def run(self, application_generate_entity: WorkflowAppGenerateEntity, queue_manager: AppQueueManager) -> None:
        """
        Run application
        :param application_generate_entity: application generate entity
        :param queue_manager: application queue manager
        :return:
        """
        app_config = application_generate_entity.app_config
        app_config = cast(WorkflowAppConfig, app_config)

        user_id = None
        if application_generate_entity.invoke_from in [InvokeFrom.WEB_APP, InvokeFrom.SERVICE_API]:
            end_user = db.session.query(EndUser).filter(EndUser.id == application_generate_entity.user_id).first()
            if end_user:
                user_id = end_user.session_id
        else:
            user_id = application_generate_entity.user_id

        app_record = db.session.query(App).filter(App.id == app_config.app_id).first()
        if not app_record:
            raise ValueError('App not found')

        workflow = self.get_workflow(app_model=app_record, workflow_id=app_config.workflow_id)
        if not workflow:
            raise ValueError('Workflow not initialized')

        inputs = application_generate_entity.inputs
        files = application_generate_entity.files

        db.session.close()

<<<<<<< HEAD
        workflow_callbacks: list[WorkflowCallback] = []
=======
        workflow_callbacks: list[WorkflowCallback] = [
            WorkflowEventTriggerCallback(queue_manager=queue_manager, workflow=workflow)
        ]
>>>>>>> 0f59d769

        if bool(os.environ.get('DEBUG', 'False').lower() == 'true'):
            workflow_callbacks.append(WorkflowLoggingCallback())

        # Create a variable pool.
        system_inputs = {
            SystemVariable.FILES: files,
            SystemVariable.USER_ID: user_id,
        }
        variable_pool = VariablePool(
            system_variables=system_inputs,
            user_inputs=inputs,
            environment_variables=workflow.environment_variables,
            conversation_variables=[],
        )

        # RUN WORKFLOW
        workflow_entry = WorkflowEntry()
        workflow_entry.run(
            workflow=workflow,
            user_id=application_generate_entity.user_id,
            user_from=UserFrom.ACCOUNT
            if application_generate_entity.invoke_from in [InvokeFrom.EXPLORE, InvokeFrom.DEBUGGER]
            else UserFrom.END_USER,
            invoke_from=application_generate_entity.invoke_from,
            callbacks=workflow_callbacks,
<<<<<<< HEAD
            user_inputs=inputs,
            system_inputs={
                SystemVariable.FILES: files,
                SystemVariable.USER_ID: user_id
            },
            call_depth=application_generate_entity.call_depth
=======
            call_depth=application_generate_entity.call_depth,
            variable_pool=variable_pool,
>>>>>>> 0f59d769
        )

    def single_iteration_run(
        self, app_id: str, workflow_id: str, queue_manager: AppQueueManager, inputs: dict, node_id: str, user_id: str
    ) -> None:
        """
        Single iteration run
        """
        app_record = db.session.query(App).filter(App.id == app_id).first()
        if not app_record:
            raise ValueError('App not found')

        if not app_record.workflow_id:
            raise ValueError('Workflow not initialized')

        workflow = self.get_workflow(app_model=app_record, workflow_id=workflow_id)
        if not workflow:
<<<<<<< HEAD
            raise ValueError("Workflow not initialized")
        
        workflow_callbacks = []

        workflow_entry = WorkflowEntry()
        workflow_entry.single_step_run_iteration_workflow_node(
            workflow=workflow,
            node_id=node_id,
            user_id=user_id,
            user_inputs=inputs,
            callbacks=workflow_callbacks
=======
            raise ValueError('Workflow not initialized')

        workflow_callbacks = [WorkflowEventTriggerCallback(queue_manager=queue_manager, workflow=workflow)]

        workflow_engine_manager = WorkflowEngineManager()
        workflow_engine_manager.single_step_run_iteration_workflow_node(
            workflow=workflow, node_id=node_id, user_id=user_id, user_inputs=inputs, callbacks=workflow_callbacks
>>>>>>> 0f59d769
        )

    def get_workflow(self, app_model: App, workflow_id: str) -> Optional[Workflow]:
        """
        Get workflow
        """
        # fetch workflow by workflow_id
        workflow = (
            db.session.query(Workflow)
            .filter(
                Workflow.tenant_id == app_model.tenant_id, Workflow.app_id == app_model.id, Workflow.id == workflow_id
            )
            .first()
        )

        # return workflow
        return workflow<|MERGE_RESOLUTION|>--- conflicted
+++ resolved
@@ -10,15 +10,9 @@
     WorkflowAppGenerateEntity,
 )
 from core.workflow.callbacks.base_workflow_callback import WorkflowCallback
-<<<<<<< HEAD
 from core.workflow.entities.node_entities import SystemVariable, UserFrom
+from core.workflow.entities.variable_pool import VariablePool
 from core.workflow.workflow_entry import WorkflowEntry
-=======
-from core.workflow.entities.node_entities import SystemVariable
-from core.workflow.entities.variable_pool import VariablePool
-from core.workflow.nodes.base_node import UserFrom
-from core.workflow.workflow_engine_manager import WorkflowEngineManager
->>>>>>> 0f59d769
 from extensions.ext_database import db
 from models.model import App, EndUser
 from models.workflow import Workflow
@@ -62,13 +56,7 @@
 
         db.session.close()
 
-<<<<<<< HEAD
         workflow_callbacks: list[WorkflowCallback] = []
-=======
-        workflow_callbacks: list[WorkflowCallback] = [
-            WorkflowEventTriggerCallback(queue_manager=queue_manager, workflow=workflow)
-        ]
->>>>>>> 0f59d769
 
         if bool(os.environ.get('DEBUG', 'False').lower() == 'true'):
             workflow_callbacks.append(WorkflowLoggingCallback())
@@ -95,17 +83,8 @@
             else UserFrom.END_USER,
             invoke_from=application_generate_entity.invoke_from,
             callbacks=workflow_callbacks,
-<<<<<<< HEAD
-            user_inputs=inputs,
-            system_inputs={
-                SystemVariable.FILES: files,
-                SystemVariable.USER_ID: user_id
-            },
-            call_depth=application_generate_entity.call_depth
-=======
             call_depth=application_generate_entity.call_depth,
             variable_pool=variable_pool,
->>>>>>> 0f59d769
         )
 
     def single_iteration_run(
@@ -123,7 +102,6 @@
 
         workflow = self.get_workflow(app_model=app_record, workflow_id=workflow_id)
         if not workflow:
-<<<<<<< HEAD
             raise ValueError("Workflow not initialized")
         
         workflow_callbacks = []
@@ -135,15 +113,6 @@
             user_id=user_id,
             user_inputs=inputs,
             callbacks=workflow_callbacks
-=======
-            raise ValueError('Workflow not initialized')
-
-        workflow_callbacks = [WorkflowEventTriggerCallback(queue_manager=queue_manager, workflow=workflow)]
-
-        workflow_engine_manager = WorkflowEngineManager()
-        workflow_engine_manager.single_step_run_iteration_workflow_node(
-            workflow=workflow, node_id=node_id, user_id=user_id, user_inputs=inputs, callbacks=workflow_callbacks
->>>>>>> 0f59d769
         )
 
     def get_workflow(self, app_model: App, workflow_id: str) -> Optional[Workflow]:
