--- conflicted
+++ resolved
@@ -34,14 +34,8 @@
         return cls.convert_blocking_full_response(blocking_response)
 
     @classmethod
-<<<<<<< HEAD
     def convert_stream_full_response(cls, stream_response: Generator[WorkflowAppStreamResponse, None, None]) \
             -> Generator[dict | str, None, None]:
-=======
-    def convert_stream_full_response(
-        cls, stream_response: Generator[WorkflowAppStreamResponse, None, None]
-    ) -> Generator[str, None, None]:
->>>>>>> b6b1057a
         """
         Convert stream full response.
         :param stream_response: stream response
@@ -68,14 +62,8 @@
             yield response_chunk
 
     @classmethod
-<<<<<<< HEAD
     def convert_stream_simple_response(cls, stream_response: Generator[WorkflowAppStreamResponse, None, None]) \
             -> Generator[dict | str, None, None]:
-=======
-    def convert_stream_simple_response(
-        cls, stream_response: Generator[WorkflowAppStreamResponse, None, None]
-    ) -> Generator[str, None, None]:
->>>>>>> b6b1057a
         """
         Convert stream simple response.
         :param stream_response: stream response
