--- conflicted
+++ resolved
@@ -23,29 +23,11 @@
     # Other elements of the selector are the keys in the second-level dictionary. To get the key, we hash the
     # elements of the selector except the first one.
     variable_dictionary: dict[str, dict[int, Segment]] = Field(
-<<<<<<< HEAD
-        description='Variables mapping',
-        default=defaultdict(dict)
-=======
         description="Variables mapping", default=defaultdict(dict)
->>>>>>> 7e88556a
     )
 
     # TODO: This user inputs is not used for pool.
     user_inputs: Mapping[str, Any] = Field(
-<<<<<<< HEAD
-        description='User inputs',
-    )
-
-    system_variables: Mapping[SystemVariableKey, Any] = Field(
-        description='System variables',
-    )
-
-    environment_variables: Sequence[Variable] = Field(
-        description="Environment variables.",
-        default_factory=list
-    )
-=======
         description="User inputs",
     )
 
@@ -54,7 +36,6 @@
     )
 
     environment_variables: Sequence[Variable] = Field(description="Environment variables.", default_factory=list)
->>>>>>> 7e88556a
 
     conversation_variables: Sequence[Variable] | None = None
 
