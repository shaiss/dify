from abc import ABC, abstractmethod

from core.workflow.graph_engine.entities.event import GraphEngineEvent


class WorkflowCallback(ABC):
    @abstractmethod
<<<<<<< HEAD
    def on_event(
            self,
            event: GraphEngineEvent
    ) -> None:
=======
    def on_event(self, event: GraphEngineEvent) -> None:
>>>>>>> 7e88556a
        """
        Published event
        """
        raise NotImplementedError<|MERGE_RESOLUTION|>--- conflicted
+++ resolved
@@ -5,14 +5,7 @@
 
 class WorkflowCallback(ABC):
     @abstractmethod
-<<<<<<< HEAD
-    def on_event(
-            self,
-            event: GraphEngineEvent
-    ) -> None:
-=======
     def on_event(self, event: GraphEngineEvent) -> None:
->>>>>>> 7e88556a
         """
         Published event
         """
