import json
import uuid
from typing import Optional, cast

from core.app.entities.app_invoke_entities import ModelConfigWithCredentialsEntity
from core.memory.token_buffer_memory import TokenBufferMemory
from core.model_manager import ModelInstance
from core.model_runtime.entities.llm_entities import LLMResult, LLMUsage
from core.model_runtime.entities.message_entities import (
    AssistantPromptMessage,
    PromptMessage,
    PromptMessageRole,
    PromptMessageTool,
    ToolPromptMessage,
    UserPromptMessage,
)
from core.model_runtime.entities.model_entities import ModelFeature, ModelPropertyKey
from core.model_runtime.model_providers.__base.large_language_model import LargeLanguageModel
from core.model_runtime.utils.encoders import jsonable_encoder
from core.prompt.advanced_prompt_transform import AdvancedPromptTransform
from core.prompt.entities.advanced_prompt_entities import ChatModelMessage, CompletionModelPromptTemplate
from core.prompt.simple_prompt_transform import ModelMode
from core.prompt.utils.prompt_message_util import PromptMessageUtil
from core.workflow.entities.node_entities import NodeRunMetadataKey, NodeRunResult, NodeType
from core.workflow.entities.variable_pool import VariablePool
from core.workflow.nodes.llm.entities import ModelConfig
from core.workflow.nodes.llm.llm_node import LLMNode
from core.workflow.nodes.parameter_extractor.entities import ParameterExtractorNodeData
from core.workflow.nodes.parameter_extractor.prompts import (
    CHAT_EXAMPLE,
    CHAT_GENERATE_JSON_USER_MESSAGE_TEMPLATE,
    COMPLETION_GENERATE_JSON_PROMPT,
    FUNCTION_CALLING_EXTRACTOR_EXAMPLE,
    FUNCTION_CALLING_EXTRACTOR_NAME,
    FUNCTION_CALLING_EXTRACTOR_SYSTEM_PROMPT,
    FUNCTION_CALLING_EXTRACTOR_USER_TEMPLATE,
)
from core.workflow.utils.variable_template_parser import VariableTemplateParser
from extensions.ext_database import db
from models.workflow import WorkflowNodeExecutionStatus


class ParameterExtractorNode(LLMNode):
    """
    Parameter Extractor Node.
    """
    _node_data_cls = ParameterExtractorNodeData
    _node_type = NodeType.PARAMETER_EXTRACTOR

    _model_instance: Optional[ModelInstance] = None
    _model_config: Optional[ModelConfigWithCredentialsEntity] = None

    @classmethod
    def get_default_config(cls, filters: Optional[dict] = None) -> dict:
        return {
            "model": {
                "prompt_templates": {
                    "completion_model": {
                        "conversation_histories_role": {
                            "user_prefix": "Human",
                            "assistant_prefix": "Assistant"
                        },
                        "stop": ["Human:"]
                    }
                }
            }
        }

    def _run(self) -> NodeRunResult:
        """
        Run the node.
        """
        node_data = cast(ParameterExtractorNodeData, self.node_data)
<<<<<<< HEAD
        variable = self.graph_runtime_state.variable_pool.get(node_data.query)
=======
        variable = variable_pool.get_any(node_data.query)
>>>>>>> cfc40809
        if not variable:
            raise ValueError("Input variable content not found or is empty")
        query = variable

        inputs = {
            'query': query,
            'parameters': jsonable_encoder(node_data.parameters),
            'instruction': jsonable_encoder(node_data.instruction),
        }

        model_instance, model_config = self._fetch_model_config(node_data.model)
        if not isinstance(model_instance.model_type_instance, LargeLanguageModel):
            raise ValueError("Model is not a Large Language Model")

        llm_model = model_instance.model_type_instance
        model_schema = llm_model.get_model_schema(model_config.model, model_config.credentials)
        if not model_schema:
            raise ValueError("Model schema not found")

        # fetch memory
        memory = self._fetch_memory(node_data.memory, self.graph_runtime_state.variable_pool, model_instance)

        if set(model_schema.features or []) & {ModelFeature.TOOL_CALL, ModelFeature.MULTI_TOOL_CALL} \
            and node_data.reasoning_mode == 'function_call':
            # use function call 
            prompt_messages, prompt_message_tools = self._generate_function_call_prompt(
                node_data, query, self.graph_runtime_state.variable_pool, model_config, memory
            )
        else:
            # use prompt engineering
            prompt_messages = self._generate_prompt_engineering_prompt(node_data,
                                                                       query,
                                                                       self.graph_runtime_state.variable_pool,
                                                                       model_config,
                                                                       memory)
            prompt_message_tools = []

        process_data = {
            'model_mode': model_config.mode,
            'prompts': PromptMessageUtil.prompt_messages_to_prompt_for_saving(
                model_mode=model_config.mode,
                prompt_messages=prompt_messages
            ),
            'usage': None,
            'function': {} if not prompt_message_tools else jsonable_encoder(prompt_message_tools[0]),
            'tool_call': None,
        }

        try:
            text, usage, tool_call = self._invoke_llm(
                node_data_model=node_data.model,
                model_instance=model_instance,
                prompt_messages=prompt_messages,
                tools=prompt_message_tools,
                stop=model_config.stop,
            )
            process_data['usage'] = jsonable_encoder(usage)
            process_data['tool_call'] = jsonable_encoder(tool_call)
            process_data['llm_text'] = text
        except Exception as e:
            return NodeRunResult(
                status=WorkflowNodeExecutionStatus.FAILED,
                inputs=inputs,
                process_data=process_data,
                outputs={
                    '__is_success': 0,
                    '__reason': str(e)
                },
                error=str(e),
                metadata={}
            )

        error = None

        if tool_call:
            result = self._extract_json_from_tool_call(tool_call)
        else:
            result = self._extract_complete_json_response(text)
            if not result:
                result = self._generate_default_result(node_data)
                error = "Failed to extract result from function call or text response, using empty result."

        try:
            result = self._validate_result(node_data, result)
        except Exception as e:
            error = str(e)

        # transform result into standard format
        result = self._transform_result(node_data, result)

        return NodeRunResult(
            status=WorkflowNodeExecutionStatus.SUCCEEDED,
            inputs=inputs,
            process_data=process_data,
            outputs={
                '__is_success': 1 if not error else 0,
                '__reason': error,
                **result
            },
            metadata={
                NodeRunMetadataKey.TOTAL_TOKENS: usage.total_tokens,
                NodeRunMetadataKey.TOTAL_PRICE: usage.total_price,
                NodeRunMetadataKey.CURRENCY: usage.currency
            }
        )

    def _invoke_llm(self, node_data_model: ModelConfig,
                    model_instance: ModelInstance,
                    prompt_messages: list[PromptMessage],
                    tools: list[PromptMessageTool],
                    stop: list[str]) -> tuple[str, LLMUsage, Optional[AssistantPromptMessage.ToolCall]]:
        """
        Invoke large language model
        :param node_data_model: node data model
        :param model_instance: model instance
        :param prompt_messages: prompt messages
        :param stop: stop
        :return:
        """
        db.session.close()

        invoke_result = model_instance.invoke_llm(
            prompt_messages=prompt_messages,
            model_parameters=node_data_model.completion_params,
            tools=tools,
            stop=stop,
            stream=False,
            user=self.user_id,
        )

        # handle invoke result
        if not isinstance(invoke_result, LLMResult):
            raise ValueError(f"Invalid invoke result: {invoke_result}")

        text = invoke_result.message.content
        usage = invoke_result.usage
        tool_call = invoke_result.message.tool_calls[0] if invoke_result.message.tool_calls else None

        # deduct quota
        self.deduct_llm_quota(tenant_id=self.tenant_id, model_instance=model_instance, usage=usage)

        return text, usage, tool_call

    def _generate_function_call_prompt(self,
                                       node_data: ParameterExtractorNodeData,
                                       query: str,
                                       variable_pool: VariablePool,
                                       model_config: ModelConfigWithCredentialsEntity,
                                       memory: Optional[TokenBufferMemory],
                                       ) -> tuple[list[PromptMessage], list[PromptMessageTool]]:
        """
        Generate function call prompt.
        """
        query = FUNCTION_CALLING_EXTRACTOR_USER_TEMPLATE.format(content=query, structure=json.dumps(
            node_data.get_parameter_json_schema()))

        prompt_transform = AdvancedPromptTransform(with_variable_tmpl=True)
        rest_token = self._calculate_rest_token(node_data, query, variable_pool, model_config, '')
        prompt_template = self._get_function_calling_prompt_template(node_data, query, variable_pool, memory,
                                                                     rest_token)
        prompt_messages = prompt_transform.get_prompt(
            prompt_template=prompt_template,
            inputs={},
            query='',
            files=[],
            context='',
            memory_config=node_data.memory,
            memory=None,
            model_config=model_config
        )

        # find last user message
        last_user_message_idx = -1
        for i, prompt_message in enumerate(prompt_messages):
            if prompt_message.role == PromptMessageRole.USER:
                last_user_message_idx = i

        # add function call messages before last user message
        example_messages = []
        for example in FUNCTION_CALLING_EXTRACTOR_EXAMPLE:
            id = uuid.uuid4().hex
            example_messages.extend([
                UserPromptMessage(content=example['user']['query']),
                AssistantPromptMessage(
                    content=example['assistant']['text'],
                    tool_calls=[
                        AssistantPromptMessage.ToolCall(
                            id=id,
                            type='function',
                            function=AssistantPromptMessage.ToolCall.ToolCallFunction(
                                name=example['assistant']['function_call']['name'],
                                arguments=json.dumps(example['assistant']['function_call']['parameters']
                                                     )
                            ))
                    ]
                ),
                ToolPromptMessage(
                    content='Great! You have called the function with the correct parameters.',
                    tool_call_id=id
                ),
                AssistantPromptMessage(
                    content='I have extracted the parameters, let\'s move on.',
                )
            ])

        prompt_messages = prompt_messages[:last_user_message_idx] + \
                          example_messages + prompt_messages[last_user_message_idx:]

        # generate tool
        tool = PromptMessageTool(
            name=FUNCTION_CALLING_EXTRACTOR_NAME,
            description='Extract parameters from the natural language text',
            parameters=node_data.get_parameter_json_schema(),
        )

        return prompt_messages, [tool]

    def _generate_prompt_engineering_prompt(self,
                                            data: ParameterExtractorNodeData,
                                            query: str,
                                            variable_pool: VariablePool,
                                            model_config: ModelConfigWithCredentialsEntity,
                                            memory: Optional[TokenBufferMemory],
                                            ) -> list[PromptMessage]:
        """
        Generate prompt engineering prompt.
        """
        model_mode = ModelMode.value_of(data.model.mode)

        if model_mode == ModelMode.COMPLETION:
            return self._generate_prompt_engineering_completion_prompt(
                data, query, variable_pool, model_config, memory
            )
        elif model_mode == ModelMode.CHAT:
            return self._generate_prompt_engineering_chat_prompt(
                data, query, variable_pool, model_config, memory
            )
        else:
            raise ValueError(f"Invalid model mode: {model_mode}")

    def _generate_prompt_engineering_completion_prompt(self,
                                                       node_data: ParameterExtractorNodeData,
                                                       query: str,
                                                       variable_pool: VariablePool,
                                                       model_config: ModelConfigWithCredentialsEntity,
                                                       memory: Optional[TokenBufferMemory],
                                                       ) -> list[PromptMessage]:
        """
        Generate completion prompt.
        """
        prompt_transform = AdvancedPromptTransform(with_variable_tmpl=True)
        rest_token = self._calculate_rest_token(node_data, query, variable_pool, model_config, '')
        prompt_template = self._get_prompt_engineering_prompt_template(node_data, query, variable_pool, memory,
                                                                       rest_token)
        prompt_messages = prompt_transform.get_prompt(
            prompt_template=prompt_template,
            inputs={
                'structure': json.dumps(node_data.get_parameter_json_schema())
            },
            query='',
            files=[],
            context='',
            memory_config=node_data.memory,
            memory=memory,
            model_config=model_config
        )

        return prompt_messages

    def _generate_prompt_engineering_chat_prompt(self,
                                                 node_data: ParameterExtractorNodeData,
                                                 query: str,
                                                 variable_pool: VariablePool,
                                                 model_config: ModelConfigWithCredentialsEntity,
                                                 memory: Optional[TokenBufferMemory],
                                                 ) -> list[PromptMessage]:
        """
        Generate chat prompt.
        """
        prompt_transform = AdvancedPromptTransform(with_variable_tmpl=True)
        rest_token = self._calculate_rest_token(node_data, query, variable_pool, model_config, '')
        prompt_template = self._get_prompt_engineering_prompt_template(
            node_data,
            CHAT_GENERATE_JSON_USER_MESSAGE_TEMPLATE.format(
                structure=json.dumps(node_data.get_parameter_json_schema()),
                text=query
            ),
            variable_pool, memory, rest_token
        )

        prompt_messages = prompt_transform.get_prompt(
            prompt_template=prompt_template,
            inputs={},
            query='',
            files=[],
            context='',
            memory_config=node_data.memory,
            memory=None,
            model_config=model_config
        )

        # find last user message
        last_user_message_idx = -1
        for i, prompt_message in enumerate(prompt_messages):
            if prompt_message.role == PromptMessageRole.USER:
                last_user_message_idx = i

        # add example messages before last user message
        example_messages = []
        for example in CHAT_EXAMPLE:
            example_messages.extend([
                UserPromptMessage(content=CHAT_GENERATE_JSON_USER_MESSAGE_TEMPLATE.format(
                    structure=json.dumps(example['user']['json']),
                    text=example['user']['query'],
                )),
                AssistantPromptMessage(
                    content=json.dumps(example['assistant']['json']),
                )
            ])

        prompt_messages = prompt_messages[:last_user_message_idx] + \
                          example_messages + prompt_messages[last_user_message_idx:]

        return prompt_messages

    def _validate_result(self, data: ParameterExtractorNodeData, result: dict) -> dict:
        """
        Validate result.
        """
        if len(data.parameters) != len(result):
            raise ValueError("Invalid number of parameters")

        for parameter in data.parameters:
            if parameter.required and parameter.name not in result:
                raise ValueError(f"Parameter {parameter.name} is required")

            if parameter.type == 'select' and parameter.options and result.get(parameter.name) not in parameter.options:
                raise ValueError(f"Invalid `select` value for parameter {parameter.name}")

            if parameter.type == 'number' and not isinstance(result.get(parameter.name), int | float):
                raise ValueError(f"Invalid `number` value for parameter {parameter.name}")

            if parameter.type == 'bool' and not isinstance(result.get(parameter.name), bool):
                raise ValueError(f"Invalid `bool` value for parameter {parameter.name}")

            if parameter.type == 'string' and not isinstance(result.get(parameter.name), str):
                raise ValueError(f"Invalid `string` value for parameter {parameter.name}")

            if parameter.type.startswith('array'):
                if not isinstance(result.get(parameter.name), list):
                    raise ValueError(f"Invalid `array` value for parameter {parameter.name}")
                nested_type = parameter.type[6:-1]
                for item in result.get(parameter.name):
                    if nested_type == 'number' and not isinstance(item, int | float):
                        raise ValueError(f"Invalid `array[number]` value for parameter {parameter.name}")
                    if nested_type == 'string' and not isinstance(item, str):
                        raise ValueError(f"Invalid `array[string]` value for parameter {parameter.name}")
                    if nested_type == 'object' and not isinstance(item, dict):
                        raise ValueError(f"Invalid `array[object]` value for parameter {parameter.name}")
        return result

    def _transform_result(self, data: ParameterExtractorNodeData, result: dict) -> dict:
        """
        Transform result into standard format.
        """
        transformed_result = {}
        for parameter in data.parameters:
            if parameter.name in result:
                # transform value
                if parameter.type == 'number':
                    if isinstance(result[parameter.name], int | float):
                        transformed_result[parameter.name] = result[parameter.name]
                    elif isinstance(result[parameter.name], str):
                        try:
                            if '.' in result[parameter.name]:
                                result[parameter.name] = float(result[parameter.name])
                            else:
                                result[parameter.name] = int(result[parameter.name])
                        except ValueError:
                            pass
                    else:
                        pass
                # TODO: bool is not supported in the current version
                # elif parameter.type == 'bool':
                #     if isinstance(result[parameter.name], bool):
                #         transformed_result[parameter.name] = bool(result[parameter.name])
                #     elif isinstance(result[parameter.name], str):
                #         if result[parameter.name].lower() in ['true', 'false']:
                #             transformed_result[parameter.name] = bool(result[parameter.name].lower() == 'true')
                #     elif isinstance(result[parameter.name], int):
                #         transformed_result[parameter.name] = bool(result[parameter.name])
                elif parameter.type in ['string', 'select']:
                    if isinstance(result[parameter.name], str):
                        transformed_result[parameter.name] = result[parameter.name]
                elif parameter.type.startswith('array'):
                    if isinstance(result[parameter.name], list):
                        nested_type = parameter.type[6:-1]
                        transformed_result[parameter.name] = []
                        for item in result[parameter.name]:
                            if nested_type == 'number':
                                if isinstance(item, int | float):
                                    transformed_result[parameter.name].append(item)
                                elif isinstance(item, str):
                                    try:
                                        if '.' in item:
                                            transformed_result[parameter.name].append(float(item))
                                        else:
                                            transformed_result[parameter.name].append(int(item))
                                    except ValueError:
                                        pass
                            elif nested_type == 'string':
                                if isinstance(item, str):
                                    transformed_result[parameter.name].append(item)
                            elif nested_type == 'object':
                                if isinstance(item, dict):
                                    transformed_result[parameter.name].append(item)

            if parameter.name not in transformed_result:
                if parameter.type == 'number':
                    transformed_result[parameter.name] = 0
                elif parameter.type == 'bool':
                    transformed_result[parameter.name] = False
                elif parameter.type in ['string', 'select']:
                    transformed_result[parameter.name] = ''
                elif parameter.type.startswith('array'):
                    transformed_result[parameter.name] = []

        return transformed_result

    def _extract_complete_json_response(self, result: str) -> Optional[dict]:
        """
        Extract complete json response.
        """

        def extract_json(text):
            """
            From a given JSON started from '{' or '[' extract the complete JSON object.
            """
            stack = []
            for i, c in enumerate(text):
                if c == '{' or c == '[':
                    stack.append(c)
                elif c == '}' or c == ']':
                    # check if stack is empty
                    if not stack:
                        return text[:i]
                    # check if the last element in stack is matching
                    if (c == '}' and stack[-1] == '{') or (c == ']' and stack[-1] == '['):
                        stack.pop()
                        if not stack:
                            return text[:i + 1]
                    else:
                        return text[:i]
            return None

        # extract json from the text
        for idx in range(len(result)):
            if result[idx] == '{' or result[idx] == '[':
                json_str = extract_json(result[idx:])
                if json_str:
                    try:
                        return json.loads(json_str)
                    except Exception:
                        pass

    def _extract_json_from_tool_call(self, tool_call: AssistantPromptMessage.ToolCall) -> Optional[dict]:
        """
        Extract json from tool call.
        """
        if not tool_call or not tool_call.function.arguments:
            return None

        return json.loads(tool_call.function.arguments)

    def _generate_default_result(self, data: ParameterExtractorNodeData) -> dict:
        """
        Generate default result.
        """
        result = {}
        for parameter in data.parameters:
            if parameter.type == 'number':
                result[parameter.name] = 0
            elif parameter.type == 'bool':
                result[parameter.name] = False
            elif parameter.type in ['string', 'select']:
                result[parameter.name] = ''

        return result

    def _render_instruction(self, instruction: str, variable_pool: VariablePool) -> str:
        """
        Render instruction.
        """
        variable_template_parser = VariableTemplateParser(instruction)
        inputs = {}
        for selector in variable_template_parser.extract_variable_selectors():
            variable = variable_pool.get_any(selector.value_selector)
            inputs[selector.variable] = variable

        return variable_template_parser.format(inputs)

    def _get_function_calling_prompt_template(self, node_data: ParameterExtractorNodeData, query: str,
                                              variable_pool: VariablePool,
                                              memory: Optional[TokenBufferMemory],
                                              max_token_limit: int = 2000) \
            -> list[ChatModelMessage]:
        model_mode = ModelMode.value_of(node_data.model.mode)
        input_text = query
        memory_str = ''
        instruction = self._render_instruction(node_data.instruction or '', variable_pool)

        if memory:
            memory_str = memory.get_history_prompt_text(max_token_limit=max_token_limit,
                                                        message_limit=node_data.memory.window.size)
        if model_mode == ModelMode.CHAT:
            system_prompt_messages = ChatModelMessage(
                role=PromptMessageRole.SYSTEM,
                text=FUNCTION_CALLING_EXTRACTOR_SYSTEM_PROMPT.format(histories=memory_str, instruction=instruction)
            )
            user_prompt_message = ChatModelMessage(
                role=PromptMessageRole.USER,
                text=input_text
            )
            return [system_prompt_messages, user_prompt_message]
        else:
            raise ValueError(f"Model mode {model_mode} not support.")

    def _get_prompt_engineering_prompt_template(self, node_data: ParameterExtractorNodeData, query: str,
                                                variable_pool: VariablePool,
                                                memory: Optional[TokenBufferMemory],
                                                max_token_limit: int = 2000) \
            -> list[ChatModelMessage]:

        model_mode = ModelMode.value_of(node_data.model.mode)
        input_text = query
        memory_str = ''
        instruction = self._render_instruction(node_data.instruction or '', variable_pool)

        if memory:
            memory_str = memory.get_history_prompt_text(max_token_limit=max_token_limit,
                                                        message_limit=node_data.memory.window.size)
        if model_mode == ModelMode.CHAT:
            system_prompt_messages = ChatModelMessage(
                role=PromptMessageRole.SYSTEM,
                text=FUNCTION_CALLING_EXTRACTOR_SYSTEM_PROMPT.format(histories=memory_str, instruction=instruction)
            )
            user_prompt_message = ChatModelMessage(
                role=PromptMessageRole.USER,
                text=input_text
            )
            return [system_prompt_messages, user_prompt_message]
        elif model_mode == ModelMode.COMPLETION:
            return CompletionModelPromptTemplate(
                text=COMPLETION_GENERATE_JSON_PROMPT.format(histories=memory_str,
                                                            text=input_text,
                                                            instruction=instruction)
                .replace('{γγγ', '')
                .replace('}γγγ', '')
            )
        else:
            raise ValueError(f"Model mode {model_mode} not support.")

    def _calculate_rest_token(self, node_data: ParameterExtractorNodeData, query: str,
                              variable_pool: VariablePool,
                              model_config: ModelConfigWithCredentialsEntity,
                              context: Optional[str]) -> int:
        prompt_transform = AdvancedPromptTransform(with_variable_tmpl=True)

        model_instance, model_config = self._fetch_model_config(node_data.model)
        if not isinstance(model_instance.model_type_instance, LargeLanguageModel):
            raise ValueError("Model is not a Large Language Model")

        llm_model = model_instance.model_type_instance
        model_schema = llm_model.get_model_schema(model_config.model, model_config.credentials)
        if not model_schema:
            raise ValueError("Model schema not found")

        if set(model_schema.features or []) & {ModelFeature.MULTI_TOOL_CALL, ModelFeature.MULTI_TOOL_CALL}:
            prompt_template = self._get_function_calling_prompt_template(node_data, query, variable_pool, None, 2000)
        else:
            prompt_template = self._get_prompt_engineering_prompt_template(node_data, query, variable_pool, None, 2000)

        prompt_messages = prompt_transform.get_prompt(
            prompt_template=prompt_template,
            inputs={},
            query='',
            files=[],
            context=context,
            memory_config=node_data.memory,
            memory=None,
            model_config=model_config
        )
        rest_tokens = 2000

        model_context_tokens = model_config.model_schema.model_properties.get(ModelPropertyKey.CONTEXT_SIZE)
        if model_context_tokens:
            model_type_instance = model_config.provider_model_bundle.model_type_instance
            model_type_instance = cast(LargeLanguageModel, model_type_instance)

            curr_message_tokens = model_type_instance.get_num_tokens(
                model_config.model,
                model_config.credentials,
                prompt_messages
            ) + 1000  # add 1000 to ensure tool call messages

            max_tokens = 0
            for parameter_rule in model_config.model_schema.parameter_rules:
                if (parameter_rule.name == 'max_tokens'
                        or (parameter_rule.use_template and parameter_rule.use_template == 'max_tokens')):
                    max_tokens = (model_config.parameters.get(parameter_rule.name)
                                  or model_config.parameters.get(parameter_rule.use_template)) or 0

            rest_tokens = model_context_tokens - max_tokens - curr_message_tokens
            rest_tokens = max(rest_tokens, 0)

        return rest_tokens

    def _fetch_model_config(self, node_data_model: ModelConfig) -> tuple[
        ModelInstance, ModelConfigWithCredentialsEntity]:
        """
        Fetch model config.
        """
        if not self._model_instance or not self._model_config:
            self._model_instance, self._model_config = super()._fetch_model_config(node_data_model)

        return self._model_instance, self._model_config

    @classmethod
    def _extract_variable_selector_to_variable_mapping(cls, node_data: ParameterExtractorNodeData) -> dict[
        str, list[str]]:
        """
        Extract variable selector to variable mapping
        :param node_data: node data
        :return:
        """
        node_data = node_data

        variable_mapping = {
            'query': node_data.query
        }

        if node_data.instruction:
            variable_template_parser = VariableTemplateParser(template=node_data.instruction)
            for selector in variable_template_parser.extract_variable_selectors():
                variable_mapping[selector.variable] = selector.value_selector

        return variable_mapping<|MERGE_RESOLUTION|>--- conflicted
+++ resolved
@@ -71,11 +71,7 @@
         Run the node.
         """
         node_data = cast(ParameterExtractorNodeData, self.node_data)
-<<<<<<< HEAD
-        variable = self.graph_runtime_state.variable_pool.get(node_data.query)
-=======
-        variable = variable_pool.get_any(node_data.query)
->>>>>>> cfc40809
+        variable = self.graph_runtime_state.variable_pool.get_any(node_data.query)
         if not variable:
             raise ValueError("Input variable content not found or is empty")
         query = variable
