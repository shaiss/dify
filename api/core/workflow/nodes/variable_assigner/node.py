--- conflicted
+++ resolved
@@ -52,11 +52,7 @@
 
         # TODO: Move database operation to the pipeline.
         # Update conversation variable.
-<<<<<<< HEAD
-        conversation_id = self.graph_runtime_state.variable_pool.get(['sys', 'conversation_id'])
-=======
         conversation_id = self.graph_runtime_state.variable_pool.get(["sys", "conversation_id"])
->>>>>>> 7e88556a
         if not conversation_id:
             raise VariableAssignerNodeError("conversation_id not found")
         update_conversation_variable(conversation_id=conversation_id.text, variable=updated_variable)
