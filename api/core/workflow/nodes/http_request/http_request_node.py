import logging
from collections.abc import Mapping, Sequence
from mimetypes import guess_extension
from os import path
from typing import Any, cast

from configs import dify_config
from core.app.segments import parser
from core.file.file_obj import FileTransferMethod, FileType, FileVar
from core.tools.tool_file_manager import ToolFileManager
from core.workflow.entities.node_entities import NodeRunResult, NodeType
from core.workflow.nodes.base_node import BaseNode
from core.workflow.nodes.http_request.entities import (
    HttpRequestNodeData,
    HttpRequestNodeTimeout,
)
from core.workflow.nodes.http_request.http_executor import HttpExecutor, HttpExecutorResponse
from models.workflow import WorkflowNodeExecutionStatus

HTTP_REQUEST_DEFAULT_TIMEOUT = HttpRequestNodeTimeout(
    connect=dify_config.HTTP_REQUEST_MAX_CONNECT_TIMEOUT,
    read=dify_config.HTTP_REQUEST_MAX_READ_TIMEOUT,
    write=dify_config.HTTP_REQUEST_MAX_WRITE_TIMEOUT,
)


class HttpRequestNode(BaseNode):
    _node_data_cls = HttpRequestNodeData
    _node_type = NodeType.HTTP_REQUEST

    @classmethod
    def get_default_config(cls, filters: dict | None = None) -> dict:
        return {
            "type": "http-request",
            "config": {
                "method": "get",
                "authorization": {
                    "type": "no-auth",
                },
                "body": {"type": "none"},
                "timeout": {
                    **HTTP_REQUEST_DEFAULT_TIMEOUT.model_dump(),
                    "max_connect_timeout": dify_config.HTTP_REQUEST_MAX_CONNECT_TIMEOUT,
                    "max_read_timeout": dify_config.HTTP_REQUEST_MAX_READ_TIMEOUT,
                    "max_write_timeout": dify_config.HTTP_REQUEST_MAX_WRITE_TIMEOUT,
                },
            },
        }

    def _run(self) -> NodeRunResult:
        node_data: HttpRequestNodeData = cast(HttpRequestNodeData, self.node_data)
        # TODO: Switch to use segment directly
        if node_data.authorization.config and node_data.authorization.config.api_key:
            node_data.authorization.config.api_key = parser.convert_template(
<<<<<<< HEAD
                template=node_data.authorization.config.api_key, 
                variable_pool=self.graph_runtime_state.variable_pool
                ).text
=======
                template=node_data.authorization.config.api_key, variable_pool=self.graph_runtime_state.variable_pool
            ).text
>>>>>>> 7e88556a

        # init http executor
        http_executor = None
        try:
            http_executor = HttpExecutor(
                node_data=node_data,
                timeout=self._get_request_timeout(node_data),
<<<<<<< HEAD
                variable_pool=self.graph_runtime_state.variable_pool
=======
                variable_pool=self.graph_runtime_state.variable_pool,
>>>>>>> 7e88556a
            )

            # invoke http executor
            response = http_executor.invoke()
        except Exception as e:
            process_data = {}
            if http_executor:
                process_data = {
                    "request": http_executor.to_raw_request(),
                }
            return NodeRunResult(
                status=WorkflowNodeExecutionStatus.FAILED,
                error=str(e),
                process_data=process_data,
            )

        files = self.extract_files(http_executor.server_url, response)

        return NodeRunResult(
            status=WorkflowNodeExecutionStatus.SUCCEEDED,
            outputs={
                "status_code": response.status_code,
                "body": response.content if not files else "",
                "headers": response.headers,
                "files": files,
            },
            process_data={
                "request": http_executor.to_raw_request(),
            },
        )

    @staticmethod
    def _get_request_timeout(node_data: HttpRequestNodeData) -> HttpRequestNodeTimeout:
        timeout = node_data.timeout
        if timeout is None:
            return HTTP_REQUEST_DEFAULT_TIMEOUT

        timeout.connect = timeout.connect or HTTP_REQUEST_DEFAULT_TIMEOUT.connect
        timeout.read = timeout.read or HTTP_REQUEST_DEFAULT_TIMEOUT.read
        timeout.write = timeout.write or HTTP_REQUEST_DEFAULT_TIMEOUT.write
        return timeout

    @classmethod
    def _extract_variable_selector_to_variable_mapping(
<<<<<<< HEAD
        cls, 
        graph_config: Mapping[str, Any], 
        node_id: str,
        node_data: HttpRequestNodeData
=======
        cls, graph_config: Mapping[str, Any], node_id: str, node_data: HttpRequestNodeData
>>>>>>> 7e88556a
    ) -> Mapping[str, Sequence[str]]:
        """
        Extract variable selector to variable mapping
        :param graph_config: graph config
        :param node_id: node id
        :param node_data: node data
        :return:
        """
        try:
            http_executor = HttpExecutor(node_data=node_data, timeout=HTTP_REQUEST_DEFAULT_TIMEOUT)

            variable_selectors = http_executor.variable_selectors

            variable_mapping = {}
            for variable_selector in variable_selectors:
<<<<<<< HEAD
                variable_mapping[node_id + '.' + variable_selector.variable] = variable_selector.value_selector
=======
                variable_mapping[node_id + "." + variable_selector.variable] = variable_selector.value_selector
>>>>>>> 7e88556a

            return variable_mapping
        except Exception as e:
            logging.exception(f"Failed to extract variable selector to variable mapping: {e}")
            return {}

    def extract_files(self, url: str, response: HttpExecutorResponse) -> list[FileVar]:
        """
        Extract files from response
        """
        files = []
        mimetype, file_binary = response.extract_file()

        if mimetype:
            # extract filename from url
            filename = path.basename(url)
            # extract extension if possible
            extension = guess_extension(mimetype) or ".bin"

            tool_file = ToolFileManager.create_file_by_raw(
                user_id=self.user_id,
                tenant_id=self.tenant_id,
                conversation_id=None,
                file_binary=file_binary,
                mimetype=mimetype,
            )

            files.append(
                FileVar(
                    tenant_id=self.tenant_id,
                    type=FileType.IMAGE,
                    transfer_method=FileTransferMethod.TOOL_FILE,
                    related_id=tool_file.id,
                    filename=filename,
                    extension=extension,
                    mime_type=mimetype,
                )
            )

        return files<|MERGE_RESOLUTION|>--- conflicted
+++ resolved
@@ -52,14 +52,8 @@
         # TODO: Switch to use segment directly
         if node_data.authorization.config and node_data.authorization.config.api_key:
             node_data.authorization.config.api_key = parser.convert_template(
-<<<<<<< HEAD
-                template=node_data.authorization.config.api_key, 
-                variable_pool=self.graph_runtime_state.variable_pool
-                ).text
-=======
                 template=node_data.authorization.config.api_key, variable_pool=self.graph_runtime_state.variable_pool
             ).text
->>>>>>> 7e88556a
 
         # init http executor
         http_executor = None
@@ -67,11 +61,7 @@
             http_executor = HttpExecutor(
                 node_data=node_data,
                 timeout=self._get_request_timeout(node_data),
-<<<<<<< HEAD
-                variable_pool=self.graph_runtime_state.variable_pool
-=======
                 variable_pool=self.graph_runtime_state.variable_pool,
->>>>>>> 7e88556a
             )
 
             # invoke http executor
@@ -116,14 +106,7 @@
 
     @classmethod
     def _extract_variable_selector_to_variable_mapping(
-<<<<<<< HEAD
-        cls, 
-        graph_config: Mapping[str, Any], 
-        node_id: str,
-        node_data: HttpRequestNodeData
-=======
         cls, graph_config: Mapping[str, Any], node_id: str, node_data: HttpRequestNodeData
->>>>>>> 7e88556a
     ) -> Mapping[str, Sequence[str]]:
         """
         Extract variable selector to variable mapping
@@ -139,11 +122,7 @@
 
             variable_mapping = {}
             for variable_selector in variable_selectors:
-<<<<<<< HEAD
-                variable_mapping[node_id + '.' + variable_selector.variable] = variable_selector.value_selector
-=======
                 variable_mapping[node_id + "." + variable_selector.variable] = variable_selector.value_selector
->>>>>>> 7e88556a
 
             return variable_mapping
         except Exception as e:
