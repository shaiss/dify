import os
from collections.abc import Mapping, Sequence
from typing import Any, Optional, cast

from core.helper.code_executor.code_executor import CodeExecutionError, CodeExecutor, CodeLanguage
from core.workflow.entities.node_entities import NodeRunResult, NodeType
from core.workflow.nodes.base_node import BaseNode
from core.workflow.nodes.template_transform.entities import TemplateTransformNodeData
from models.workflow import WorkflowNodeExecutionStatus

MAX_TEMPLATE_TRANSFORM_OUTPUT_LENGTH = int(os.environ.get("TEMPLATE_TRANSFORM_MAX_LENGTH", "80000"))


class TemplateTransformNode(BaseNode):
    _node_data_cls = TemplateTransformNodeData
    _node_type = NodeType.TEMPLATE_TRANSFORM

    @classmethod
    def get_default_config(cls, filters: Optional[dict] = None) -> dict:
        """
        Get default config of node.
        :param filters: filter by node config parameters.
        :return:
        """
        return {
            "type": "template-transform",
            "config": {"variables": [{"variable": "arg1", "value_selector": []}], "template": "{{ arg1 }}"},
        }

    def _run(self) -> NodeRunResult:
        """
        Run node
        """
        node_data = self.node_data
        node_data: TemplateTransformNodeData = cast(self._node_data_cls, node_data)

        # Get variables
        variables = {}
        for variable_selector in node_data.variables:
            variable_name = variable_selector.variable
            value = self.graph_runtime_state.variable_pool.get_any(variable_selector.value_selector)
            variables[variable_name] = value
        # Run code
        try:
            result = CodeExecutor.execute_workflow_code_template(
                language=CodeLanguage.JINJA2, code=node_data.template, inputs=variables
            )
<<<<<<< HEAD
        except CodeExecutionException as e:
=======
        except CodeExecutionError as e:
>>>>>>> ce94a61f
            return NodeRunResult(inputs=variables, status=WorkflowNodeExecutionStatus.FAILED, error=str(e))

        if len(result["result"]) > MAX_TEMPLATE_TRANSFORM_OUTPUT_LENGTH:
            return NodeRunResult(
                inputs=variables,
                status=WorkflowNodeExecutionStatus.FAILED,
                error=f"Output length exceeds {MAX_TEMPLATE_TRANSFORM_OUTPUT_LENGTH} characters",
            )

        return NodeRunResult(
            status=WorkflowNodeExecutionStatus.SUCCEEDED, inputs=variables, outputs={"output": result["result"]}
        )

    @classmethod
    def _extract_variable_selector_to_variable_mapping(
        cls, graph_config: Mapping[str, Any], node_id: str, node_data: TemplateTransformNodeData
    ) -> Mapping[str, Sequence[str]]:
        """
        Extract variable selector to variable mapping
        :param graph_config: graph config
        :param node_id: node id
        :param node_data: node data
        :return:
        """
        return {
            node_id + "." + variable_selector.variable: variable_selector.value_selector
            for variable_selector in node_data.variables
        }<|MERGE_RESOLUTION|>--- conflicted
+++ resolved
@@ -45,11 +45,7 @@
             result = CodeExecutor.execute_workflow_code_template(
                 language=CodeLanguage.JINJA2, code=node_data.template, inputs=variables
             )
-<<<<<<< HEAD
-        except CodeExecutionException as e:
-=======
         except CodeExecutionError as e:
->>>>>>> ce94a61f
             return NodeRunResult(inputs=variables, status=WorkflowNodeExecutionStatus.FAILED, error=str(e))
 
         if len(result["result"]) > MAX_TEMPLATE_TRANSFORM_OUTPUT_LENGTH:
