from core.model_runtime.errors.invoke import (
    InvokeAuthorizationError,
    InvokeBadRequestError,
    InvokeConnectionError,
    InvokeError,
    InvokeRateLimitError,
    InvokeServerUnavailableError,
)


def invoke_error_mapping() -> dict[type[InvokeError], list[type[Exception]]]:
    """
    Map model invoke error to unified error
    The key is the error type thrown to the caller
    The value is the error type thrown by the model,
    which needs to be converted into a unified error type for the caller.

    :return: Invoke error mapping
    """
    return {
        InvokeConnectionError: [],
        InvokeServerUnavailableError: [InternalServerError],
        InvokeRateLimitError: [RateLimitReachedError],
        InvokeAuthorizationError: [
            InvalidAuthenticationError,
            InsufficientAccountBalanceError,
            InvalidAPIKeyError,
        ],
        InvokeBadRequestError: [BadRequestError, KeyError],
    }


class InvalidAuthenticationError(Exception):
    pass


class InvalidAPIKeyError(Exception):
    pass


class RateLimitReachedError(Exception):
    pass


<<<<<<< HEAD
class InsufficientAccountBalance(Exception):
=======
class InsufficientAccountBalanceError(Exception):
>>>>>>> ce94a61f
    pass


class InternalServerError(Exception):
    pass


class BadRequestError(Exception):
    pass<|MERGE_RESOLUTION|>--- conflicted
+++ resolved
@@ -42,11 +42,7 @@
     pass
 
 
-<<<<<<< HEAD
-class InsufficientAccountBalance(Exception):
-=======
 class InsufficientAccountBalanceError(Exception):
->>>>>>> ce94a61f
     pass
 
 
