import json
import logging
import time
from decimal import Decimal
from typing import Optional
from urllib.parse import urljoin

import numpy as np
import requests

from core.model_runtime.entities.common_entities import I18nObject
from core.model_runtime.entities.model_entities import (
    AIModelEntity,
    FetchFrom,
    ModelPropertyKey,
    ModelType,
    PriceConfig,
    PriceType,
)
from core.model_runtime.entities.text_embedding_entities import EmbeddingUsage, TextEmbeddingResult
from core.model_runtime.errors.invoke import (
    InvokeAuthorizationError,
    InvokeBadRequestError,
    InvokeConnectionError,
    InvokeError,
    InvokeRateLimitError,
    InvokeServerUnavailableError,
)
from core.model_runtime.errors.validate import CredentialsValidateFailedError
from core.model_runtime.model_providers.__base.text_embedding_model import TextEmbeddingModel

logger = logging.getLogger(__name__)


class OllamaEmbeddingModel(TextEmbeddingModel):
    """
    Model class for an Ollama text embedding model.
    """

    def _invoke(
        self, model: str, credentials: dict, texts: list[str], user: Optional[str] = None
    ) -> TextEmbeddingResult:
        """
        Invoke text embedding model

        :param model: model name
        :param credentials: model credentials
        :param texts: texts to embed
        :param user: unique user id
        :return: embeddings result
        """

        # Prepare headers and payload for the request
        headers = {"Content-Type": "application/json"}

        endpoint_url = credentials.get("base_url")
        if not endpoint_url.endswith("/"):
            endpoint_url += "/"

        endpoint_url = urljoin(endpoint_url, "api/embed")

        # get model properties
        context_size = self._get_context_size(model, credentials)

        inputs = []
        used_tokens = 0

        for i, text in enumerate(texts):
            # Here token count is only an approximation based on the GPT2 tokenizer
            num_tokens = self._get_num_tokens_by_gpt2(text)

            if num_tokens >= context_size:
                cutoff = int(np.floor(len(text) * (context_size / num_tokens)))
                # if num tokens is larger than context length, only use the start
                inputs.append(text[0:cutoff])
            else:
                inputs.append(text)

        # Prepare the payload for the request
<<<<<<< HEAD
        payload = {"input": inputs, "model": model, "options": {"use_mmap": "true"}}
=======
        payload = {"input": inputs, "model": model, "options": {"use_mmap": True}}
>>>>>>> ce94a61f

        # Make the request to the Ollama API
        response = requests.post(endpoint_url, headers=headers, data=json.dumps(payload), timeout=(10, 300))

        response.raise_for_status()  # Raise an exception for HTTP errors
        response_data = response.json()

        # Extract embeddings and used tokens from the response
        embeddings = response_data["embeddings"]
        embedding_used_tokens = self.get_num_tokens(model, credentials, inputs)

        used_tokens += embedding_used_tokens

        # calc usage
        usage = self._calc_response_usage(model=model, credentials=credentials, tokens=used_tokens)

        return TextEmbeddingResult(embeddings=embeddings, usage=usage, model=model)

    def get_num_tokens(self, model: str, credentials: dict, texts: list[str]) -> int:
        """
        Approximate number of tokens for given messages using GPT2 tokenizer

        :param model: model name
        :param credentials: model credentials
        :param texts: texts to embed
        :return:
        """
        return sum(self._get_num_tokens_by_gpt2(text) for text in texts)

    def validate_credentials(self, model: str, credentials: dict) -> None:
        """
        Validate model credentials

        :param model: model name
        :param credentials: model credentials
        :return:
        """
        try:
            self._invoke(model=model, credentials=credentials, texts=["ping"])
        except InvokeError as ex:
            raise CredentialsValidateFailedError(f"An error occurred during credentials validation: {ex.description}")
        except Exception as ex:
            raise CredentialsValidateFailedError(f"An error occurred during credentials validation: {str(ex)}")

    def get_customizable_model_schema(self, model: str, credentials: dict) -> AIModelEntity:
        """
        generate custom model entities from credentials
        """
        entity = AIModelEntity(
            model=model,
            label=I18nObject(en_US=model),
            model_type=ModelType.TEXT_EMBEDDING,
            fetch_from=FetchFrom.CUSTOMIZABLE_MODEL,
            model_properties={
                ModelPropertyKey.CONTEXT_SIZE: int(credentials.get("context_size")),
                ModelPropertyKey.MAX_CHUNKS: 1,
            },
            parameter_rules=[],
            pricing=PriceConfig(
                input=Decimal(credentials.get("input_price", 0)),
                unit=Decimal(credentials.get("unit", 0)),
                currency=credentials.get("currency", "USD"),
            ),
        )

        return entity

    def _calc_response_usage(self, model: str, credentials: dict, tokens: int) -> EmbeddingUsage:
        """
        Calculate response usage

        :param model: model name
        :param credentials: model credentials
        :param tokens: input tokens
        :return: usage
        """
        # get input price info
        input_price_info = self.get_price(
            model=model, credentials=credentials, price_type=PriceType.INPUT, tokens=tokens
        )

        # transform usage
        usage = EmbeddingUsage(
            tokens=tokens,
            total_tokens=tokens,
            unit_price=input_price_info.unit_price,
            price_unit=input_price_info.unit,
            total_price=input_price_info.total_amount,
            currency=input_price_info.currency,
            latency=time.perf_counter() - self.started_at,
        )

        return usage

    @property
    def _invoke_error_mapping(self) -> dict[type[InvokeError], list[type[Exception]]]:
        """
        Map model invoke error to unified error
        The key is the error type thrown to the caller
        The value is the error type thrown by the model,
        which needs to be converted into a unified error type for the caller.

        :return: Invoke error mapping
        """
        return {
            InvokeAuthorizationError: [
                requests.exceptions.InvalidHeader,  # Missing or Invalid API Key
            ],
            InvokeBadRequestError: [
                requests.exceptions.HTTPError,  # Invalid Endpoint URL or model name
                requests.exceptions.InvalidURL,  # Misconfigured request or other API error
            ],
            InvokeRateLimitError: [
                requests.exceptions.RetryError  # Too many requests sent in a short period of time
            ],
            InvokeServerUnavailableError: [
                requests.exceptions.ConnectionError,  # Engine Overloaded
                requests.exceptions.HTTPError,  # Server Error
            ],
            InvokeConnectionError: [
                requests.exceptions.ConnectTimeout,  # Timeout
                requests.exceptions.ReadTimeout,  # Timeout
            ],
        }<|MERGE_RESOLUTION|>--- conflicted
+++ resolved
@@ -77,11 +77,7 @@
                 inputs.append(text)
 
         # Prepare the payload for the request
-<<<<<<< HEAD
-        payload = {"input": inputs, "model": model, "options": {"use_mmap": "true"}}
-=======
         payload = {"input": inputs, "model": model, "options": {"use_mmap": True}}
->>>>>>> ce94a61f
 
         # Make the request to the Ollama API
         response = requests.post(endpoint_url, headers=headers, data=json.dumps(payload), timeout=(10, 300))
