--- conflicted
+++ resolved
@@ -202,10 +202,7 @@
     TencentVectorDBConfig,
     TiDBVectorConfig,
     WeaviateConfig,
-<<<<<<< HEAD
     TidbOnQdrantConfig,
-=======
     ElasticsearchConfig,
->>>>>>> 5745e6e3
 ):
     pass