import datetime
import json
import logging
import random
import time
import uuid
from typing import Optional

from flask_login import current_user
from sqlalchemy import func

from configs import dify_config
from core.errors.error import LLMBadRequestError, ProviderTokenNotInitError
from core.model_manager import ModelManager
from core.model_runtime.entities.model_entities import ModelType
from core.rag.datasource.keyword.keyword_factory import Keyword
from core.rag.models.document import Document as RAGDocument
from core.rag.retrieval.retrieval_methods import RetrievalMethod
from events.dataset_event import dataset_was_deleted
from events.document_event import document_was_deleted
from extensions.ext_database import db
from extensions.ext_redis import redis_client
from libs import helper
from models.account import Account, TenantAccountRole
from models.dataset import (
    AppDatasetJoin,
    Dataset,
    DatasetCollectionBinding,
    DatasetPermission,
    DatasetPermissionEnum,
    DatasetProcessRule,
    DatasetQuery,
    Document,
    DocumentSegment,
)
from models.model import UploadFile
from models.source import DataSourceOauthBinding
from services.errors.account import NoPermissionError
from services.errors.dataset import DatasetNameDuplicateError
from services.errors.document import DocumentIndexingError
from services.errors.file import FileNotExistsError
from services.feature_service import FeatureModel, FeatureService
from services.tag_service import TagService
from services.vector_service import VectorService
from tasks.clean_notion_document_task import clean_notion_document_task
from tasks.deal_dataset_vector_index_task import deal_dataset_vector_index_task
from tasks.delete_segment_from_index_task import delete_segment_from_index_task
from tasks.disable_segment_from_index_task import disable_segment_from_index_task
from tasks.document_indexing_task import document_indexing_task
from tasks.document_indexing_update_task import document_indexing_update_task
from tasks.duplicate_document_indexing_task import duplicate_document_indexing_task
from tasks.recover_document_indexing_task import recover_document_indexing_task
from tasks.retry_document_indexing_task import retry_document_indexing_task
from tasks.sync_website_document_indexing_task import sync_website_document_indexing_task


class DatasetService:
    @staticmethod
    def get_datasets(page, per_page, provider="vendor", tenant_id=None, user=None, search=None, tag_ids=None):
        query = Dataset.query.filter(Dataset.provider == provider, Dataset.tenant_id == tenant_id).order_by(
            Dataset.created_at.desc()
        )

        if user:
            # get permitted dataset ids
            dataset_permission = DatasetPermission.query.filter_by(account_id=user.id, tenant_id=tenant_id).all()
            permitted_dataset_ids = {dp.dataset_id for dp in dataset_permission} if dataset_permission else None

            if user.current_role == TenantAccountRole.DATASET_OPERATOR:
                # only show datasets that the user has permission to access
                if permitted_dataset_ids:
                    query = query.filter(Dataset.id.in_(permitted_dataset_ids))
                else:
                    return [], 0
            else:
                # show all datasets that the user has permission to access
                if permitted_dataset_ids:
                    query = query.filter(
                        db.or_(
                            Dataset.permission == DatasetPermissionEnum.ALL_TEAM,
                            db.and_(Dataset.permission == DatasetPermissionEnum.ONLY_ME, Dataset.created_by == user.id),
                            db.and_(
                                Dataset.permission == DatasetPermissionEnum.PARTIAL_TEAM,
                                Dataset.id.in_(permitted_dataset_ids),
                            ),
                        )
                    )
                else:
                    query = query.filter(
                        db.or_(
                            Dataset.permission == DatasetPermissionEnum.ALL_TEAM,
                            db.and_(Dataset.permission == DatasetPermissionEnum.ONLY_ME, Dataset.created_by == user.id),
                        )
                    )
        else:
            # if no user, only show datasets that are shared with all team members
            query = query.filter(Dataset.permission == DatasetPermissionEnum.ALL_TEAM)

        if search:
            query = query.filter(Dataset.name.ilike(f"%{search}%"))

        if tag_ids:
            target_ids = TagService.get_target_ids_by_tag_ids("knowledge", tenant_id, tag_ids)
            if target_ids:
                query = query.filter(Dataset.id.in_(target_ids))
            else:
                return [], 0

        datasets = query.paginate(page=page, per_page=per_page, max_per_page=100, error_out=False)

        return datasets.items, datasets.total

    @staticmethod
    def get_process_rules(dataset_id):
        # get the latest process rule
        dataset_process_rule = (
            db.session.query(DatasetProcessRule)
            .filter(DatasetProcessRule.dataset_id == dataset_id)
            .order_by(DatasetProcessRule.created_at.desc())
            .limit(1)
            .one_or_none()
        )
        if dataset_process_rule:
            mode = dataset_process_rule.mode
            rules = dataset_process_rule.rules_dict
        else:
            mode = DocumentService.DEFAULT_RULES["mode"]
            rules = DocumentService.DEFAULT_RULES["rules"]
        return {"mode": mode, "rules": rules}

    @staticmethod
    def get_datasets_by_ids(ids, tenant_id):
        datasets = Dataset.query.filter(Dataset.id.in_(ids), Dataset.tenant_id == tenant_id).paginate(
            page=1, per_page=len(ids), max_per_page=len(ids), error_out=False
        )
        return datasets.items, datasets.total

    @staticmethod
    def create_empty_dataset(
        tenant_id: str, name: str, indexing_technique: Optional[str], account: Account, permission: Optional[str] = None
    ):
        # check if dataset name already exists
        if Dataset.query.filter_by(name=name, tenant_id=tenant_id).first():
            raise DatasetNameDuplicateError(f"Dataset with name {name} already exists.")
        embedding_model = None
        if indexing_technique == "high_quality":
            model_manager = ModelManager()
            embedding_model = model_manager.get_default_model_instance(
                tenant_id=tenant_id, model_type=ModelType.TEXT_EMBEDDING
            )
        dataset = Dataset(name=name, indexing_technique=indexing_technique)
        # dataset = Dataset(name=name, provider=provider, config=config)
        dataset.created_by = account.id
        dataset.updated_by = account.id
        dataset.tenant_id = tenant_id
        dataset.embedding_model_provider = embedding_model.provider if embedding_model else None
        dataset.embedding_model = embedding_model.model if embedding_model else None
        dataset.permission = permission if permission else DatasetPermissionEnum.ONLY_ME
        db.session.add(dataset)
        db.session.commit()
        return dataset

    @staticmethod
    def get_dataset(dataset_id):
        return Dataset.query.filter_by(id=dataset_id).first()

    @staticmethod
    def check_dataset_model_setting(dataset):
        if dataset.indexing_technique == "high_quality":
            try:
                model_manager = ModelManager()
                model_manager.get_model_instance(
                    tenant_id=dataset.tenant_id,
                    provider=dataset.embedding_model_provider,
                    model_type=ModelType.TEXT_EMBEDDING,
                    model=dataset.embedding_model,
                )
            except LLMBadRequestError:
                raise ValueError(
                    "No Embedding Model available. Please configure a valid provider "
                    "in the Settings -> Model Provider."
                )
            except ProviderTokenNotInitError as ex:
                raise ValueError(f"The dataset in unavailable, due to: " f"{ex.description}")

    @staticmethod
    def check_embedding_model_setting(tenant_id: str, embedding_model_provider: str, embedding_model: str):
        try:
            model_manager = ModelManager()
            model_manager.get_model_instance(
                tenant_id=tenant_id,
                provider=embedding_model_provider,
                model_type=ModelType.TEXT_EMBEDDING,
                model=embedding_model,
            )
        except LLMBadRequestError:
            raise ValueError(
                "No Embedding Model available. Please configure a valid provider " "in the Settings -> Model Provider."
            )
        except ProviderTokenNotInitError as ex:
            raise ValueError(f"The dataset in unavailable, due to: " f"{ex.description}")

    @staticmethod
    def update_dataset(dataset_id, data, user):
        data.pop("partial_member_list", None)
        filtered_data = {k: v for k, v in data.items() if v is not None or k == "description"}
        dataset = DatasetService.get_dataset(dataset_id)
        DatasetService.check_dataset_permission(dataset, user)
        action = None
        if dataset.indexing_technique != data["indexing_technique"]:
            # if update indexing_technique
            if data["indexing_technique"] == "economy":
                action = "remove"
                filtered_data["embedding_model"] = None
                filtered_data["embedding_model_provider"] = None
                filtered_data["collection_binding_id"] = None
            elif data["indexing_technique"] == "high_quality":
                action = "add"
                # get embedding model setting
                try:
                    model_manager = ModelManager()
                    embedding_model = model_manager.get_model_instance(
                        tenant_id=current_user.current_tenant_id,
                        provider=data["embedding_model_provider"],
                        model_type=ModelType.TEXT_EMBEDDING,
                        model=data["embedding_model"],
                    )
                    filtered_data["embedding_model"] = embedding_model.model
                    filtered_data["embedding_model_provider"] = embedding_model.provider
                    dataset_collection_binding = DatasetCollectionBindingService.get_dataset_collection_binding(
                        embedding_model.provider, embedding_model.model
                    )
                    filtered_data["collection_binding_id"] = dataset_collection_binding.id
                except LLMBadRequestError:
                    raise ValueError(
                        "No Embedding Model available. Please configure a valid provider "
                        "in the Settings -> Model Provider."
                    )
                except ProviderTokenNotInitError as ex:
                    raise ValueError(ex.description)
        else:
            if (
                data["embedding_model_provider"] != dataset.embedding_model_provider
                or data["embedding_model"] != dataset.embedding_model
            ):
                action = "update"
                try:
                    model_manager = ModelManager()
                    embedding_model = model_manager.get_model_instance(
                        tenant_id=current_user.current_tenant_id,
                        provider=data["embedding_model_provider"],
                        model_type=ModelType.TEXT_EMBEDDING,
                        model=data["embedding_model"],
                    )
                    filtered_data["embedding_model"] = embedding_model.model
                    filtered_data["embedding_model_provider"] = embedding_model.provider
                    dataset_collection_binding = DatasetCollectionBindingService.get_dataset_collection_binding(
                        embedding_model.provider, embedding_model.model
                    )
                    filtered_data["collection_binding_id"] = dataset_collection_binding.id
                except LLMBadRequestError:
                    raise ValueError(
                        "No Embedding Model available. Please configure a valid provider "
                        "in the Settings -> Model Provider."
                    )
                except ProviderTokenNotInitError as ex:
                    raise ValueError(ex.description)

        filtered_data["updated_by"] = user.id
        filtered_data["updated_at"] = datetime.datetime.now()

        # update Retrieval model
        filtered_data["retrieval_model"] = data["retrieval_model"]

        dataset.query.filter_by(id=dataset_id).update(filtered_data)

        db.session.commit()
        if action:
            deal_dataset_vector_index_task.delay(dataset_id, action)
        return dataset

    @staticmethod
    def delete_dataset(dataset_id, user):
        dataset = DatasetService.get_dataset(dataset_id)

        if dataset is None:
            return False

        DatasetService.check_dataset_permission(dataset, user)

        dataset_was_deleted.send(dataset)

        db.session.delete(dataset)
        db.session.commit()
        return True

    @staticmethod
    def dataset_use_check(dataset_id) -> bool:
        count = AppDatasetJoin.query.filter_by(dataset_id=dataset_id).count()
        if count > 0:
            return True
        return False

    @staticmethod
    def check_dataset_permission(dataset, user):
        if dataset.tenant_id != user.current_tenant_id:
            logging.debug(f"User {user.id} does not have permission to access dataset {dataset.id}")
            raise NoPermissionError("You do not have permission to access this dataset.")
        if dataset.permission == DatasetPermissionEnum.ONLY_ME and dataset.created_by != user.id:
            logging.debug(f"User {user.id} does not have permission to access dataset {dataset.id}")
            raise NoPermissionError("You do not have permission to access this dataset.")
        if dataset.permission == "partial_members":
            user_permission = DatasetPermission.query.filter_by(dataset_id=dataset.id, account_id=user.id).first()
            if not user_permission and dataset.tenant_id != user.current_tenant_id and dataset.created_by != user.id:
                logging.debug(f"User {user.id} does not have permission to access dataset {dataset.id}")
                raise NoPermissionError("You do not have permission to access this dataset.")

    @staticmethod
    def check_dataset_operator_permission(user: Account = None, dataset: Dataset = None):
        if dataset.permission == DatasetPermissionEnum.ONLY_ME:
            if dataset.created_by != user.id:
                raise NoPermissionError("You do not have permission to access this dataset.")

        elif dataset.permission == DatasetPermissionEnum.PARTIAL_TEAM:
            if not any(
                dp.dataset_id == dataset.id for dp in DatasetPermission.query.filter_by(account_id=user.id).all()
            ):
                raise NoPermissionError("You do not have permission to access this dataset.")

    @staticmethod
    def get_dataset_queries(dataset_id: str, page: int, per_page: int):
        dataset_queries = (
            DatasetQuery.query.filter_by(dataset_id=dataset_id)
            .order_by(db.desc(DatasetQuery.created_at))
            .paginate(page=page, per_page=per_page, max_per_page=100, error_out=False)
        )
        return dataset_queries.items, dataset_queries.total

    @staticmethod
    def get_related_apps(dataset_id: str):
        return (
            AppDatasetJoin.query.filter(AppDatasetJoin.dataset_id == dataset_id)
            .order_by(db.desc(AppDatasetJoin.created_at))
            .all()
        )


class DocumentService:
    DEFAULT_RULES = {
        "mode": "custom",
        "rules": {
            "pre_processing_rules": [
                {"id": "remove_extra_spaces", "enabled": True},
                {"id": "remove_urls_emails", "enabled": False},
            ],
            "segmentation": {"delimiter": "\n", "max_tokens": 500, "chunk_overlap": 50},
        },
    }

    DOCUMENT_METADATA_SCHEMA = {
        "book": {
            "title": str,
            "language": str,
            "author": str,
            "publisher": str,
            "publication_date": str,
            "isbn": str,
            "category": str,
        },
        "web_page": {
            "title": str,
            "url": str,
            "language": str,
            "publish_date": str,
            "author/publisher": str,
            "topic/keywords": str,
            "description": str,
        },
        "paper": {
            "title": str,
            "language": str,
            "author": str,
            "publish_date": str,
            "journal/conference_name": str,
            "volume/issue/page_numbers": str,
            "doi": str,
            "topic/keywords": str,
            "abstract": str,
        },
        "social_media_post": {
            "platform": str,
            "author/username": str,
            "publish_date": str,
            "post_url": str,
            "topic/tags": str,
        },
        "wikipedia_entry": {
            "title": str,
            "language": str,
            "web_page_url": str,
            "last_edit_date": str,
            "editor/contributor": str,
            "summary/introduction": str,
        },
        "personal_document": {
            "title": str,
            "author": str,
            "creation_date": str,
            "last_modified_date": str,
            "document_type": str,
            "tags/category": str,
        },
        "business_document": {
            "title": str,
            "author": str,
            "creation_date": str,
            "last_modified_date": str,
            "document_type": str,
            "department/team": str,
        },
        "im_chat_log": {
            "chat_platform": str,
            "chat_participants/group_name": str,
            "start_date": str,
            "end_date": str,
            "summary": str,
        },
        "synced_from_notion": {
            "title": str,
            "language": str,
            "author/creator": str,
            "creation_date": str,
            "last_modified_date": str,
            "notion_page_link": str,
            "category/tags": str,
            "description": str,
        },
        "synced_from_github": {
            "repository_name": str,
            "repository_description": str,
            "repository_owner/organization": str,
            "code_filename": str,
            "code_file_path": str,
            "programming_language": str,
            "github_link": str,
            "open_source_license": str,
            "commit_date": str,
            "commit_author": str,
        },
        "others": dict,
    }

    @staticmethod
    def get_document(dataset_id: str, document_id: str) -> Optional[Document]:
        document = (
            db.session.query(Document).filter(Document.id == document_id, Document.dataset_id == dataset_id).first()
        )

        return document

    @staticmethod
    def get_document_by_id(document_id: str) -> Optional[Document]:
        document = db.session.query(Document).filter(Document.id == document_id).first()

        return document

    @staticmethod
    def get_document_by_dataset_id(dataset_id: str) -> list[Document]:
        documents = db.session.query(Document).filter(Document.dataset_id == dataset_id, Document.enabled == True).all()

        return documents

    @staticmethod
    def get_error_documents_by_dataset_id(dataset_id: str) -> list[Document]:
        documents = (
            db.session.query(Document)
            .filter(Document.dataset_id == dataset_id, Document.indexing_status.in_(["error", "paused"]))
            .all()
        )
        return documents

    @staticmethod
    def get_batch_documents(dataset_id: str, batch: str) -> list[Document]:
        documents = (
            db.session.query(Document)
            .filter(
                Document.batch == batch,
                Document.dataset_id == dataset_id,
                Document.tenant_id == current_user.current_tenant_id,
            )
            .all()
        )

        return documents

    @staticmethod
    def get_document_file_detail(file_id: str):
        file_detail = db.session.query(UploadFile).filter(UploadFile.id == file_id).one_or_none()
        return file_detail

    @staticmethod
    def check_archived(document):
        if document.archived:
            return True
        else:
            return False

    @staticmethod
    def delete_document(document):
        # trigger document_was_deleted signal
        file_id = None
        if document.data_source_type == "upload_file":
            if document.data_source_info:
                data_source_info = document.data_source_info_dict
                if data_source_info and "upload_file_id" in data_source_info:
                    file_id = data_source_info["upload_file_id"]
        document_was_deleted.send(
            document.id, dataset_id=document.dataset_id, doc_form=document.doc_form, file_id=file_id
        )

        db.session.delete(document)
        db.session.commit()

    @staticmethod
    def rename_document(dataset_id: str, document_id: str, name: str) -> Document:
        dataset = DatasetService.get_dataset(dataset_id)
        if not dataset:
            raise ValueError("Dataset not found.")

        document = DocumentService.get_document(dataset_id, document_id)

        if not document:
            raise ValueError("Document not found.")

        if document.tenant_id != current_user.current_tenant_id:
            raise ValueError("No permission.")

        document.name = name

        db.session.add(document)
        db.session.commit()

        return document

    @staticmethod
    def pause_document(document):
        if document.indexing_status not in ["waiting", "parsing", "cleaning", "splitting", "indexing"]:
            raise DocumentIndexingError()
        # update document to be paused
        document.is_paused = True
        document.paused_by = current_user.id
        document.paused_at = datetime.datetime.now(datetime.timezone.utc).replace(tzinfo=None)

        db.session.add(document)
        db.session.commit()
        # set document paused flag
        indexing_cache_key = "document_{}_is_paused".format(document.id)
        redis_client.setnx(indexing_cache_key, "True")

    @staticmethod
    def recover_document(document):
        if not document.is_paused:
            raise DocumentIndexingError()
        # update document to be recover
        document.is_paused = False
        document.paused_by = None
        document.paused_at = None

        db.session.add(document)
        db.session.commit()
        # delete paused flag
        indexing_cache_key = "document_{}_is_paused".format(document.id)
        redis_client.delete(indexing_cache_key)
        # trigger async task
        recover_document_indexing_task.delay(document.dataset_id, document.id)

    @staticmethod
    def retry_document(dataset_id: str, documents: list[Document]):
        for document in documents:
            # add retry flag
            retry_indexing_cache_key = "document_{}_is_retried".format(document.id)
            cache_result = redis_client.get(retry_indexing_cache_key)
            if cache_result is not None:
                raise ValueError("Document is being retried, please try again later")
            # retry document indexing
            document.indexing_status = "waiting"
            db.session.add(document)
            db.session.commit()

            redis_client.setex(retry_indexing_cache_key, 600, 1)
        # trigger async task
        document_ids = [document.id for document in documents]
        retry_document_indexing_task.delay(dataset_id, document_ids)

    @staticmethod
    def sync_website_document(dataset_id: str, document: Document):
        # add sync flag
        sync_indexing_cache_key = "document_{}_is_sync".format(document.id)
        cache_result = redis_client.get(sync_indexing_cache_key)
        if cache_result is not None:
            raise ValueError("Document is being synced, please try again later")
        # sync document indexing
        document.indexing_status = "waiting"
        data_source_info = document.data_source_info_dict
        data_source_info["mode"] = "scrape"
        document.data_source_info = json.dumps(data_source_info, ensure_ascii=False)
        db.session.add(document)
        db.session.commit()

        redis_client.setex(sync_indexing_cache_key, 600, 1)

        sync_website_document_indexing_task.delay(dataset_id, document.id)

    @staticmethod
    def get_documents_position(dataset_id):
        document = Document.query.filter_by(dataset_id=dataset_id).order_by(Document.position.desc()).first()
        if document:
            return document.position + 1
        else:
            return 1

    @staticmethod
    def save_document_with_dataset_id(
        dataset: Dataset,
        document_data: dict,
        account: Account,
        dataset_process_rule: Optional[DatasetProcessRule] = None,
        created_from: str = "web",
    ):
        # check document limit
        features = FeatureService.get_features(current_user.current_tenant_id)

        if features.billing.enabled:
            if "original_document_id" not in document_data or not document_data["original_document_id"]:
                count = 0
                if document_data["data_source"]["type"] == "upload_file":
                    upload_file_list = document_data["data_source"]["info_list"]["file_info_list"]["file_ids"]
                    count = len(upload_file_list)
                elif document_data["data_source"]["type"] == "notion_import":
                    notion_info_list = document_data["data_source"]["info_list"]["notion_info_list"]
                    for notion_info in notion_info_list:
                        count = count + len(notion_info["pages"])
                elif document_data["data_source"]["type"] == "website_crawl":
                    website_info = document_data["data_source"]["info_list"]["website_info_list"]
                    count = len(website_info["urls"])
                batch_upload_limit = int(dify_config.BATCH_UPLOAD_LIMIT)
                if count > batch_upload_limit:
                    raise ValueError(f"You have reached the batch upload limit of {batch_upload_limit}.")

                DocumentService.check_documents_upload_quota(count, features)

        # if dataset is empty, update dataset data_source_type
        if not dataset.data_source_type:
            dataset.data_source_type = document_data["data_source"]["type"]

        if not dataset.indexing_technique:
            if (
                "indexing_technique" not in document_data
                or document_data["indexing_technique"] not in Dataset.INDEXING_TECHNIQUE_LIST
            ):
                raise ValueError("Indexing technique is required")

            dataset.indexing_technique = document_data["indexing_technique"]
            if document_data["indexing_technique"] == "high_quality":
                model_manager = ModelManager()
                embedding_model = model_manager.get_default_model_instance(
                    tenant_id=current_user.current_tenant_id, model_type=ModelType.TEXT_EMBEDDING
                )
                dataset.embedding_model = embedding_model.model
                dataset.embedding_model_provider = embedding_model.provider
                dataset_collection_binding = DatasetCollectionBindingService.get_dataset_collection_binding(
                    embedding_model.provider, embedding_model.model
                )
                dataset.collection_binding_id = dataset_collection_binding.id
                if not dataset.retrieval_model:
                    default_retrieval_model = {
                        "search_method": RetrievalMethod.SEMANTIC_SEARCH.value,
                        "reranking_enable": False,
                        "reranking_model": {"reranking_provider_name": "", "reranking_model_name": ""},
                        "top_k": 2,
                        "score_threshold_enabled": False,
                    }

                    dataset.retrieval_model = (
                        document_data.get("retrieval_model")
                        if document_data.get("retrieval_model")
                        else default_retrieval_model
                    )

        documents = []
        batch = time.strftime("%Y%m%d%H%M%S") + str(random.randint(100000, 999999))
        if document_data.get("original_document_id"):
            document = DocumentService.update_document_with_dataset_id(dataset, document_data, account)
            documents.append(document)
        else:
            # save process rule
            if not dataset_process_rule:
                process_rule = document_data["process_rule"]
                if process_rule["mode"] == "custom":
                    dataset_process_rule = DatasetProcessRule(
                        dataset_id=dataset.id,
                        mode=process_rule["mode"],
                        rules=json.dumps(process_rule["rules"]),
                        created_by=account.id,
                    )
                elif process_rule["mode"] == "automatic":
                    dataset_process_rule = DatasetProcessRule(
                        dataset_id=dataset.id,
                        mode=process_rule["mode"],
                        rules=json.dumps(DatasetProcessRule.AUTOMATIC_RULES),
                        created_by=account.id,
                    )
                db.session.add(dataset_process_rule)
                db.session.commit()
            position = DocumentService.get_documents_position(dataset.id)
            document_ids = []
            duplicate_document_ids = []
            if document_data["data_source"]["type"] == "upload_file":
                upload_file_list = document_data["data_source"]["info_list"]["file_info_list"]["file_ids"]
                for file_id in upload_file_list:
                    file = (
                        db.session.query(UploadFile)
                        .filter(UploadFile.tenant_id == dataset.tenant_id, UploadFile.id == file_id)
                        .first()
                    )

                    # raise error if file not found
                    if not file:
                        raise FileNotExistsError()

                    file_name = file.name
                    data_source_info = {
                        "upload_file_id": file_id,
                    }
                    # check duplicate
                    if document_data.get("duplicate", False):
                        document = Document.query.filter_by(
                            dataset_id=dataset.id,
                            tenant_id=current_user.current_tenant_id,
                            data_source_type="upload_file",
                            enabled=True,
                            name=file_name,
                        ).first()
                        if document:
                            document.dataset_process_rule_id = dataset_process_rule.id
                            document.updated_at = datetime.datetime.utcnow()
                            document.created_from = created_from
                            document.doc_form = document_data["doc_form"]
                            document.doc_language = document_data["doc_language"]
                            document.data_source_info = json.dumps(data_source_info)
                            document.batch = batch
                            document.indexing_status = "waiting"
                            db.session.add(document)
                            documents.append(document)
                            duplicate_document_ids.append(document.id)
                            continue
                    document = DocumentService.build_document(
                        dataset,
                        dataset_process_rule.id,
                        document_data["data_source"]["type"],
                        document_data["doc_form"],
                        document_data["doc_language"],
                        data_source_info,
                        created_from,
                        position,
                        account,
                        file_name,
                        batch,
                    )
                    db.session.add(document)
                    db.session.flush()
                    document_ids.append(document.id)
                    documents.append(document)
                    position += 1
            elif document_data["data_source"]["type"] == "notion_import":
                notion_info_list = document_data["data_source"]["info_list"]["notion_info_list"]
                exist_page_ids = []
                exist_document = {}
                documents = Document.query.filter_by(
                    dataset_id=dataset.id,
                    tenant_id=current_user.current_tenant_id,
                    data_source_type="notion_import",
                    enabled=True,
                ).all()
                if documents:
                    for document in documents:
                        data_source_info = json.loads(document.data_source_info)
                        exist_page_ids.append(data_source_info["notion_page_id"])
                        exist_document[data_source_info["notion_page_id"]] = document.id
                for notion_info in notion_info_list:
                    workspace_id = notion_info["workspace_id"]
                    data_source_binding = DataSourceOauthBinding.query.filter(
                        db.and_(
                            DataSourceOauthBinding.tenant_id == current_user.current_tenant_id,
                            DataSourceOauthBinding.provider == "notion",
                            DataSourceOauthBinding.disabled == False,
                            DataSourceOauthBinding.source_info["workspace_id"] == f'"{workspace_id}"',
                        )
                    ).first()
                    if not data_source_binding:
                        raise ValueError("Data source binding not found.")
                    for page in notion_info["pages"]:
                        if page["page_id"] not in exist_page_ids:
                            data_source_info = {
                                "notion_workspace_id": workspace_id,
                                "notion_page_id": page["page_id"],
                                "notion_page_icon": page["page_icon"],
                                "type": page["type"],
                            }
                            document = DocumentService.build_document(
                                dataset,
                                dataset_process_rule.id,
                                document_data["data_source"]["type"],
                                document_data["doc_form"],
                                document_data["doc_language"],
                                data_source_info,
                                created_from,
                                position,
                                account,
                                page["page_name"],
                                batch,
                            )
                            db.session.add(document)
                            db.session.flush()
                            document_ids.append(document.id)
                            documents.append(document)
                            position += 1
                        else:
                            exist_document.pop(page["page_id"])
                # delete not selected documents
                if len(exist_document) > 0:
                    clean_notion_document_task.delay(list(exist_document.values()), dataset.id)
            elif document_data["data_source"]["type"] == "website_crawl":
                website_info = document_data["data_source"]["info_list"]["website_info_list"]
                urls = website_info["urls"]
                for url in urls:
                    data_source_info = {
                        "url": url,
                        "provider": website_info["provider"],
                        "job_id": website_info["job_id"],
                        "only_main_content": website_info.get("only_main_content", False),
                        "mode": "crawl",
                    }
                    if len(url) > 255:
                        document_name = url[:200] + "..."
                    else:
                        document_name = url
                    document = DocumentService.build_document(
                        dataset,
                        dataset_process_rule.id,
                        document_data["data_source"]["type"],
                        document_data["doc_form"],
                        document_data["doc_language"],
                        data_source_info,
                        created_from,
                        position,
                        account,
                        document_name,
                        batch,
                    )
                    db.session.add(document)
                    db.session.flush()
                    document_ids.append(document.id)
                    documents.append(document)
                    position += 1
            db.session.commit()

            # trigger async task
            if document_ids:
                document_indexing_task.delay(dataset.id, document_ids)
            if duplicate_document_ids:
                duplicate_document_indexing_task.delay(dataset.id, duplicate_document_ids)

        return documents, batch

    @staticmethod
    def check_documents_upload_quota(count: int, features: FeatureModel):
        can_upload_size = features.documents_upload_quota.limit - features.documents_upload_quota.size
        if count > can_upload_size:
            raise ValueError(
                f"You have reached the limit of your subscription. Only {can_upload_size} documents can be uploaded."
            )

    @staticmethod
    def build_document(
        dataset: Dataset,
        process_rule_id: str,
        data_source_type: str,
        document_form: str,
        document_language: str,
        data_source_info: dict,
        created_from: str,
        position: int,
        account: Account,
        name: str,
        batch: str,
    ):
        document = Document(
            tenant_id=dataset.tenant_id,
            dataset_id=dataset.id,
            position=position,
            data_source_type=data_source_type,
            data_source_info=json.dumps(data_source_info),
            dataset_process_rule_id=process_rule_id,
            batch=batch,
            name=name,
            created_from=created_from,
            created_by=account.id,
            doc_form=document_form,
            doc_language=document_language,
        )
        return document

    @staticmethod
    def get_tenant_documents_count():
        documents_count = Document.query.filter(
            Document.completed_at.isnot(None),
            Document.enabled == True,
            Document.archived == False,
            Document.tenant_id == current_user.current_tenant_id,
        ).count()
        return documents_count

    @staticmethod
    def update_document_with_dataset_id(
        dataset: Dataset,
        document_data: dict,
        account: Account,
        dataset_process_rule: Optional[DatasetProcessRule] = None,
        created_from: str = "web",
    ):
        DatasetService.check_dataset_model_setting(dataset)
        document = DocumentService.get_document(dataset.id, document_data["original_document_id"])
        if document.display_status != "available":
            raise ValueError("Document is not available")
        # update document name
        if document_data.get("name"):
            document.name = document_data["name"]
        # save process rule
        if document_data.get("process_rule"):
            process_rule = document_data["process_rule"]
            if process_rule["mode"] == "custom":
                dataset_process_rule = DatasetProcessRule(
                    dataset_id=dataset.id,
                    mode=process_rule["mode"],
                    rules=json.dumps(process_rule["rules"]),
                    created_by=account.id,
                )
            elif process_rule["mode"] == "automatic":
                dataset_process_rule = DatasetProcessRule(
                    dataset_id=dataset.id,
                    mode=process_rule["mode"],
                    rules=json.dumps(DatasetProcessRule.AUTOMATIC_RULES),
                    created_by=account.id,
                )
            db.session.add(dataset_process_rule)
            db.session.commit()
            document.dataset_process_rule_id = dataset_process_rule.id
        # update document data source
        if document_data.get("data_source"):
            file_name = ""
            data_source_info = {}
            if document_data["data_source"]["type"] == "upload_file":
                upload_file_list = document_data["data_source"]["info_list"]["file_info_list"]["file_ids"]
                for file_id in upload_file_list:
                    file = (
                        db.session.query(UploadFile)
                        .filter(UploadFile.tenant_id == dataset.tenant_id, UploadFile.id == file_id)
                        .first()
                    )

                    # raise error if file not found
                    if not file:
                        raise FileNotExistsError()

                    file_name = file.name
                    data_source_info = {
                        "upload_file_id": file_id,
                    }
            elif document_data["data_source"]["type"] == "notion_import":
                notion_info_list = document_data["data_source"]["info_list"]["notion_info_list"]
                for notion_info in notion_info_list:
                    workspace_id = notion_info["workspace_id"]
                    data_source_binding = DataSourceOauthBinding.query.filter(
                        db.and_(
                            DataSourceOauthBinding.tenant_id == current_user.current_tenant_id,
                            DataSourceOauthBinding.provider == "notion",
                            DataSourceOauthBinding.disabled == False,
                            DataSourceOauthBinding.source_info["workspace_id"] == f'"{workspace_id}"',
                        )
                    ).first()
                    if not data_source_binding:
                        raise ValueError("Data source binding not found.")
                    for page in notion_info["pages"]:
                        data_source_info = {
                            "notion_workspace_id": workspace_id,
                            "notion_page_id": page["page_id"],
                            "notion_page_icon": page["page_icon"],
                            "type": page["type"],
                        }
            elif document_data["data_source"]["type"] == "website_crawl":
                website_info = document_data["data_source"]["info_list"]["website_info_list"]
                urls = website_info["urls"]
                for url in urls:
                    data_source_info = {
                        "url": url,
                        "provider": website_info["provider"],
                        "job_id": website_info["job_id"],
                        "only_main_content": website_info.get("only_main_content", False),
                        "mode": "crawl",
                    }
            document.data_source_type = document_data["data_source"]["type"]
            document.data_source_info = json.dumps(data_source_info)
            document.name = file_name
        # update document to be waiting
        document.indexing_status = "waiting"
        document.completed_at = None
        document.processing_started_at = None
        document.parsing_completed_at = None
        document.cleaning_completed_at = None
        document.splitting_completed_at = None
        document.updated_at = datetime.datetime.now(datetime.timezone.utc).replace(tzinfo=None)
        document.created_from = created_from
        document.doc_form = document_data["doc_form"]
        db.session.add(document)
        db.session.commit()
        # update document segment
        update_params = {DocumentSegment.status: "re_segment"}
        DocumentSegment.query.filter_by(document_id=document.id).update(update_params)
        db.session.commit()
        # trigger async task
        document_indexing_update_task.delay(document.dataset_id, document.id)
        return document

    @staticmethod
    def save_document_without_dataset_id(tenant_id: str, document_data: dict, account: Account):
        features = FeatureService.get_features(current_user.current_tenant_id)

        if features.billing.enabled:
            count = 0
            if document_data["data_source"]["type"] == "upload_file":
                upload_file_list = document_data["data_source"]["info_list"]["file_info_list"]["file_ids"]
                count = len(upload_file_list)
            elif document_data["data_source"]["type"] == "notion_import":
                notion_info_list = document_data["data_source"]["info_list"]["notion_info_list"]
                for notion_info in notion_info_list:
                    count = count + len(notion_info["pages"])
            elif document_data["data_source"]["type"] == "website_crawl":
                website_info = document_data["data_source"]["info_list"]["website_info_list"]
                count = len(website_info["urls"])
            batch_upload_limit = int(dify_config.BATCH_UPLOAD_LIMIT)
            if count > batch_upload_limit:
                raise ValueError(f"You have reached the batch upload limit of {batch_upload_limit}.")

            DocumentService.check_documents_upload_quota(count, features)

        dataset_collection_binding_id = None
        retrieval_model = None
<<<<<<< HEAD
        if document_data['indexing_technique'] == 'high_quality':
            dataset_collection_binding = DatasetCollectionBindingService.get_dataset_collection_binding(
                document_data['embedding_model_provider'],
                document_data['embedding_model']
=======
        if document_data["indexing_technique"] == "high_quality":
            dataset_collection_binding = DatasetCollectionBindingService.get_dataset_collection_binding(
                document_data["embedding_model_provider"], document_data["embedding_model"]
>>>>>>> 9b7a321a
            )
            dataset_collection_binding_id = dataset_collection_binding.id
            if document_data.get("retrieval_model"):
                retrieval_model = document_data["retrieval_model"]
            else:
                default_retrieval_model = {
                    "search_method": RetrievalMethod.SEMANTIC_SEARCH.value,
                    "reranking_enable": False,
                    "reranking_model": {"reranking_provider_name": "", "reranking_model_name": ""},
                    "top_k": 2,
                    "score_threshold_enabled": False,
                }
                retrieval_model = default_retrieval_model
        # save dataset
        dataset = Dataset(
            tenant_id=tenant_id,
            name="",
            data_source_type=document_data["data_source"]["type"],
            indexing_technique=document_data.get("indexing_technique", "high_quality"),
            created_by=account.id,
            embedding_model=document_data.get("embedding_model"),
            embedding_model_provider=document_data.get("embedding_model_provider"),
            collection_binding_id=dataset_collection_binding_id,
            retrieval_model=retrieval_model,
        )

        db.session.add(dataset)
        db.session.flush()

        documents, batch = DocumentService.save_document_with_dataset_id(dataset, document_data, account)

        cut_length = 18
        cut_name = documents[0].name[:cut_length]
        dataset.name = cut_name + "..."
        dataset.description = "useful for when you want to answer queries about the " + documents[0].name
        db.session.commit()

        return dataset, documents, batch

    @classmethod
    def document_create_args_validate(cls, args: dict):
        if "original_document_id" not in args or not args["original_document_id"]:
            DocumentService.data_source_args_validate(args)
            DocumentService.process_rule_args_validate(args)
        else:
            if ("data_source" not in args and not args["data_source"]) and (
                "process_rule" not in args and not args["process_rule"]
            ):
                raise ValueError("Data source or Process rule is required")
            else:
                if args.get("data_source"):
                    DocumentService.data_source_args_validate(args)
                if args.get("process_rule"):
                    DocumentService.process_rule_args_validate(args)

    @classmethod
    def data_source_args_validate(cls, args: dict):
        if "data_source" not in args or not args["data_source"]:
            raise ValueError("Data source is required")

        if not isinstance(args["data_source"], dict):
            raise ValueError("Data source is invalid")

        if "type" not in args["data_source"] or not args["data_source"]["type"]:
            raise ValueError("Data source type is required")

        if args["data_source"]["type"] not in Document.DATA_SOURCES:
            raise ValueError("Data source type is invalid")

        if "info_list" not in args["data_source"] or not args["data_source"]["info_list"]:
            raise ValueError("Data source info is required")

        if args["data_source"]["type"] == "upload_file":
            if (
                "file_info_list" not in args["data_source"]["info_list"]
                or not args["data_source"]["info_list"]["file_info_list"]
            ):
                raise ValueError("File source info is required")
        if args["data_source"]["type"] == "notion_import":
            if (
                "notion_info_list" not in args["data_source"]["info_list"]
                or not args["data_source"]["info_list"]["notion_info_list"]
            ):
                raise ValueError("Notion source info is required")
        if args["data_source"]["type"] == "website_crawl":
            if (
                "website_info_list" not in args["data_source"]["info_list"]
                or not args["data_source"]["info_list"]["website_info_list"]
            ):
                raise ValueError("Website source info is required")

    @classmethod
    def process_rule_args_validate(cls, args: dict):
        if "process_rule" not in args or not args["process_rule"]:
            raise ValueError("Process rule is required")

        if not isinstance(args["process_rule"], dict):
            raise ValueError("Process rule is invalid")

        if "mode" not in args["process_rule"] or not args["process_rule"]["mode"]:
            raise ValueError("Process rule mode is required")

        if args["process_rule"]["mode"] not in DatasetProcessRule.MODES:
            raise ValueError("Process rule mode is invalid")

        if args["process_rule"]["mode"] == "automatic":
            args["process_rule"]["rules"] = {}
        else:
            if "rules" not in args["process_rule"] or not args["process_rule"]["rules"]:
                raise ValueError("Process rule rules is required")

            if not isinstance(args["process_rule"]["rules"], dict):
                raise ValueError("Process rule rules is invalid")

            if (
                "pre_processing_rules" not in args["process_rule"]["rules"]
                or args["process_rule"]["rules"]["pre_processing_rules"] is None
            ):
                raise ValueError("Process rule pre_processing_rules is required")

            if not isinstance(args["process_rule"]["rules"]["pre_processing_rules"], list):
                raise ValueError("Process rule pre_processing_rules is invalid")

            unique_pre_processing_rule_dicts = {}
            for pre_processing_rule in args["process_rule"]["rules"]["pre_processing_rules"]:
                if "id" not in pre_processing_rule or not pre_processing_rule["id"]:
                    raise ValueError("Process rule pre_processing_rules id is required")

                if pre_processing_rule["id"] not in DatasetProcessRule.PRE_PROCESSING_RULES:
                    raise ValueError("Process rule pre_processing_rules id is invalid")

                if "enabled" not in pre_processing_rule or pre_processing_rule["enabled"] is None:
                    raise ValueError("Process rule pre_processing_rules enabled is required")

                if not isinstance(pre_processing_rule["enabled"], bool):
                    raise ValueError("Process rule pre_processing_rules enabled is invalid")

                unique_pre_processing_rule_dicts[pre_processing_rule["id"]] = pre_processing_rule

            args["process_rule"]["rules"]["pre_processing_rules"] = list(unique_pre_processing_rule_dicts.values())

            if (
                "segmentation" not in args["process_rule"]["rules"]
                or args["process_rule"]["rules"]["segmentation"] is None
            ):
                raise ValueError("Process rule segmentation is required")

            if not isinstance(args["process_rule"]["rules"]["segmentation"], dict):
                raise ValueError("Process rule segmentation is invalid")

            if (
                "separator" not in args["process_rule"]["rules"]["segmentation"]
                or not args["process_rule"]["rules"]["segmentation"]["separator"]
            ):
                raise ValueError("Process rule segmentation separator is required")

            if not isinstance(args["process_rule"]["rules"]["segmentation"]["separator"], str):
                raise ValueError("Process rule segmentation separator is invalid")

            if (
                "max_tokens" not in args["process_rule"]["rules"]["segmentation"]
                or not args["process_rule"]["rules"]["segmentation"]["max_tokens"]
            ):
                raise ValueError("Process rule segmentation max_tokens is required")

            if not isinstance(args["process_rule"]["rules"]["segmentation"]["max_tokens"], int):
                raise ValueError("Process rule segmentation max_tokens is invalid")

    @classmethod
    def estimate_args_validate(cls, args: dict):
        if "info_list" not in args or not args["info_list"]:
            raise ValueError("Data source info is required")

        if not isinstance(args["info_list"], dict):
            raise ValueError("Data info is invalid")

        if "process_rule" not in args or not args["process_rule"]:
            raise ValueError("Process rule is required")

        if not isinstance(args["process_rule"], dict):
            raise ValueError("Process rule is invalid")

        if "mode" not in args["process_rule"] or not args["process_rule"]["mode"]:
            raise ValueError("Process rule mode is required")

        if args["process_rule"]["mode"] not in DatasetProcessRule.MODES:
            raise ValueError("Process rule mode is invalid")

        if args["process_rule"]["mode"] == "automatic":
            args["process_rule"]["rules"] = {}
        else:
            if "rules" not in args["process_rule"] or not args["process_rule"]["rules"]:
                raise ValueError("Process rule rules is required")

            if not isinstance(args["process_rule"]["rules"], dict):
                raise ValueError("Process rule rules is invalid")

            if (
                "pre_processing_rules" not in args["process_rule"]["rules"]
                or args["process_rule"]["rules"]["pre_processing_rules"] is None
            ):
                raise ValueError("Process rule pre_processing_rules is required")

            if not isinstance(args["process_rule"]["rules"]["pre_processing_rules"], list):
                raise ValueError("Process rule pre_processing_rules is invalid")

            unique_pre_processing_rule_dicts = {}
            for pre_processing_rule in args["process_rule"]["rules"]["pre_processing_rules"]:
                if "id" not in pre_processing_rule or not pre_processing_rule["id"]:
                    raise ValueError("Process rule pre_processing_rules id is required")

                if pre_processing_rule["id"] not in DatasetProcessRule.PRE_PROCESSING_RULES:
                    raise ValueError("Process rule pre_processing_rules id is invalid")

                if "enabled" not in pre_processing_rule or pre_processing_rule["enabled"] is None:
                    raise ValueError("Process rule pre_processing_rules enabled is required")

                if not isinstance(pre_processing_rule["enabled"], bool):
                    raise ValueError("Process rule pre_processing_rules enabled is invalid")

                unique_pre_processing_rule_dicts[pre_processing_rule["id"]] = pre_processing_rule

            args["process_rule"]["rules"]["pre_processing_rules"] = list(unique_pre_processing_rule_dicts.values())

            if (
                "segmentation" not in args["process_rule"]["rules"]
                or args["process_rule"]["rules"]["segmentation"] is None
            ):
                raise ValueError("Process rule segmentation is required")

            if not isinstance(args["process_rule"]["rules"]["segmentation"], dict):
                raise ValueError("Process rule segmentation is invalid")

            if (
                "separator" not in args["process_rule"]["rules"]["segmentation"]
                or not args["process_rule"]["rules"]["segmentation"]["separator"]
            ):
                raise ValueError("Process rule segmentation separator is required")

            if not isinstance(args["process_rule"]["rules"]["segmentation"]["separator"], str):
                raise ValueError("Process rule segmentation separator is invalid")

            if (
                "max_tokens" not in args["process_rule"]["rules"]["segmentation"]
                or not args["process_rule"]["rules"]["segmentation"]["max_tokens"]
            ):
                raise ValueError("Process rule segmentation max_tokens is required")

            if not isinstance(args["process_rule"]["rules"]["segmentation"]["max_tokens"], int):
                raise ValueError("Process rule segmentation max_tokens is invalid")


class SegmentService:
    @classmethod
    def segment_create_args_validate(cls, args: dict, document: Document):
        if document.doc_form == "qa_model":
            if "answer" not in args or not args["answer"]:
                raise ValueError("Answer is required")
            if not args["answer"].strip():
                raise ValueError("Answer is empty")
        if "content" not in args or not args["content"] or not args["content"].strip():
            raise ValueError("Content is empty")

    @classmethod
    def create_segment(cls, args: dict, document: Document, dataset: Dataset):
        content = args["content"]
        doc_id = str(uuid.uuid4())
        segment_hash = helper.generate_text_hash(content)
        tokens = 0
        if dataset.indexing_technique == "high_quality":
            model_manager = ModelManager()
            embedding_model = model_manager.get_model_instance(
                tenant_id=current_user.current_tenant_id,
                provider=dataset.embedding_model_provider,
                model_type=ModelType.TEXT_EMBEDDING,
                model=dataset.embedding_model,
            )
            # calc embedding use tokens
            tokens = embedding_model.get_text_embedding_num_tokens(texts=[content])
        lock_name = "add_segment_lock_document_id_{}".format(document.id)
        with redis_client.lock(lock_name, timeout=600):
            max_position = (
                db.session.query(func.max(DocumentSegment.position))
                .filter(DocumentSegment.document_id == document.id)
                .scalar()
            )
            segment_document = DocumentSegment(
                tenant_id=current_user.current_tenant_id,
                dataset_id=document.dataset_id,
                document_id=document.id,
                index_node_id=doc_id,
                index_node_hash=segment_hash,
                position=max_position + 1 if max_position else 1,
                content=content,
                word_count=len(content),
                tokens=tokens,
                status="completed",
                indexing_at=datetime.datetime.now(datetime.timezone.utc).replace(tzinfo=None),
                completed_at=datetime.datetime.now(datetime.timezone.utc).replace(tzinfo=None),
                created_by=current_user.id,
            )
            if document.doc_form == "qa_model":
                segment_document.answer = args["answer"]

            db.session.add(segment_document)
            db.session.commit()

            # save vector index
            try:
                VectorService.create_segments_vector([args["keywords"]], [segment_document], dataset)
            except Exception as e:
                logging.exception("create segment index failed")
                segment_document.enabled = False
                segment_document.disabled_at = datetime.datetime.now(datetime.timezone.utc).replace(tzinfo=None)
                segment_document.status = "error"
                segment_document.error = str(e)
                db.session.commit()
            segment = db.session.query(DocumentSegment).filter(DocumentSegment.id == segment_document.id).first()
            return segment

    @classmethod
    def multi_create_segment(cls, segments: list, document: Document, dataset: Dataset):
        lock_name = "multi_add_segment_lock_document_id_{}".format(document.id)
        with redis_client.lock(lock_name, timeout=600):
            embedding_model = None
            if dataset.indexing_technique == "high_quality":
                model_manager = ModelManager()
                embedding_model = model_manager.get_model_instance(
                    tenant_id=current_user.current_tenant_id,
                    provider=dataset.embedding_model_provider,
                    model_type=ModelType.TEXT_EMBEDDING,
                    model=dataset.embedding_model,
                )
            max_position = (
                db.session.query(func.max(DocumentSegment.position))
                .filter(DocumentSegment.document_id == document.id)
                .scalar()
            )
            pre_segment_data_list = []
            segment_data_list = []
            keywords_list = []
            for segment_item in segments:
                content = segment_item["content"]
                doc_id = str(uuid.uuid4())
                segment_hash = helper.generate_text_hash(content)
                tokens = 0
                if dataset.indexing_technique == "high_quality" and embedding_model:
                    # calc embedding use tokens
                    tokens = embedding_model.get_text_embedding_num_tokens(texts=[content])
                segment_document = DocumentSegment(
                    tenant_id=current_user.current_tenant_id,
                    dataset_id=document.dataset_id,
                    document_id=document.id,
                    index_node_id=doc_id,
                    index_node_hash=segment_hash,
                    position=max_position + 1 if max_position else 1,
                    content=content,
                    word_count=len(content),
                    tokens=tokens,
                    status="completed",
                    indexing_at=datetime.datetime.now(datetime.timezone.utc).replace(tzinfo=None),
                    completed_at=datetime.datetime.now(datetime.timezone.utc).replace(tzinfo=None),
                    created_by=current_user.id,
                )
                if document.doc_form == "qa_model":
                    segment_document.answer = segment_item["answer"]
                db.session.add(segment_document)
                segment_data_list.append(segment_document)

                pre_segment_data_list.append(segment_document)
                if "keywords" in segment_item:
                    keywords_list.append(segment_item["keywords"])
                else:
                    keywords_list.append(None)

            try:
                # save vector index
                VectorService.create_segments_vector(keywords_list, pre_segment_data_list, dataset)
            except Exception as e:
                logging.exception("create segment index failed")
                for segment_document in segment_data_list:
                    segment_document.enabled = False
                    segment_document.disabled_at = datetime.datetime.now(datetime.timezone.utc).replace(tzinfo=None)
                    segment_document.status = "error"
                    segment_document.error = str(e)
            db.session.commit()
            return segment_data_list

    @classmethod
    def update_segment(cls, args: dict, segment: DocumentSegment, document: Document, dataset: Dataset):
        indexing_cache_key = "segment_{}_indexing".format(segment.id)
        cache_result = redis_client.get(indexing_cache_key)
        if cache_result is not None:
            raise ValueError("Segment is indexing, please try again later")
        if "enabled" in args and args["enabled"] is not None:
            action = args["enabled"]
            if segment.enabled != action:
                if not action:
                    segment.enabled = action
                    segment.disabled_at = datetime.datetime.now(datetime.timezone.utc).replace(tzinfo=None)
                    segment.disabled_by = current_user.id
                    db.session.add(segment)
                    db.session.commit()
                    # Set cache to prevent indexing the same segment multiple times
                    redis_client.setex(indexing_cache_key, 600, 1)
                    disable_segment_from_index_task.delay(segment.id)
                    return segment
        if not segment.enabled:
            if "enabled" in args and args["enabled"] is not None:
                if not args["enabled"]:
                    raise ValueError("Can't update disabled segment")
            else:
                raise ValueError("Can't update disabled segment")
        try:
            content = args["content"]
            if segment.content == content:
                if document.doc_form == "qa_model":
                    segment.answer = args["answer"]
                if args.get("keywords"):
                    segment.keywords = args["keywords"]
                segment.enabled = True
                segment.disabled_at = None
                segment.disabled_by = None
                db.session.add(segment)
                db.session.commit()
                # update segment index task
                if "keywords" in args:
                    keyword = Keyword(dataset)
                    keyword.delete_by_ids([segment.index_node_id])
                    document = RAGDocument(
                        page_content=segment.content,
                        metadata={
                            "doc_id": segment.index_node_id,
                            "doc_hash": segment.index_node_hash,
                            "document_id": segment.document_id,
                            "dataset_id": segment.dataset_id,
                        },
                    )
                    keyword.add_texts([document], keywords_list=[args["keywords"]])
            else:
                segment_hash = helper.generate_text_hash(content)
                tokens = 0
                if dataset.indexing_technique == "high_quality":
                    model_manager = ModelManager()
                    embedding_model = model_manager.get_model_instance(
                        tenant_id=current_user.current_tenant_id,
                        provider=dataset.embedding_model_provider,
                        model_type=ModelType.TEXT_EMBEDDING,
                        model=dataset.embedding_model,
                    )

                    # calc embedding use tokens
                    tokens = embedding_model.get_text_embedding_num_tokens(texts=[content])
                segment.content = content
                segment.index_node_hash = segment_hash
                segment.word_count = len(content)
                segment.tokens = tokens
                segment.status = "completed"
                segment.indexing_at = datetime.datetime.now(datetime.timezone.utc).replace(tzinfo=None)
                segment.completed_at = datetime.datetime.now(datetime.timezone.utc).replace(tzinfo=None)
                segment.updated_by = current_user.id
                segment.updated_at = datetime.datetime.now(datetime.timezone.utc).replace(tzinfo=None)
                segment.enabled = True
                segment.disabled_at = None
                segment.disabled_by = None
                if document.doc_form == "qa_model":
                    segment.answer = args["answer"]
                db.session.add(segment)
                db.session.commit()
                # update segment vector index
                VectorService.update_segment_vector(args["keywords"], segment, dataset)

        except Exception as e:
            logging.exception("update segment index failed")
            segment.enabled = False
            segment.disabled_at = datetime.datetime.now(datetime.timezone.utc).replace(tzinfo=None)
            segment.status = "error"
            segment.error = str(e)
            db.session.commit()
        segment = db.session.query(DocumentSegment).filter(DocumentSegment.id == segment.id).first()
        return segment

    @classmethod
    def delete_segment(cls, segment: DocumentSegment, document: Document, dataset: Dataset):
        indexing_cache_key = "segment_{}_delete_indexing".format(segment.id)
        cache_result = redis_client.get(indexing_cache_key)
        if cache_result is not None:
            raise ValueError("Segment is deleting.")

        # enabled segment need to delete index
        if segment.enabled:
            # send delete segment index task
            redis_client.setex(indexing_cache_key, 600, 1)
            delete_segment_from_index_task.delay(segment.id, segment.index_node_id, dataset.id, document.id)
        db.session.delete(segment)
        db.session.commit()


class DatasetCollectionBindingService:
    @classmethod
    def get_dataset_collection_binding(
        cls, provider_name: str, model_name: str, collection_type: str = "dataset"
    ) -> DatasetCollectionBinding:
        dataset_collection_binding = (
            db.session.query(DatasetCollectionBinding)
            .filter(
                DatasetCollectionBinding.provider_name == provider_name,
                DatasetCollectionBinding.model_name == model_name,
                DatasetCollectionBinding.type == collection_type,
            )
            .order_by(DatasetCollectionBinding.created_at)
            .first()
        )

        if not dataset_collection_binding:
            dataset_collection_binding = DatasetCollectionBinding(
                provider_name=provider_name,
                model_name=model_name,
                collection_name=Dataset.gen_collection_name_by_id(str(uuid.uuid4())),
                type=collection_type,
            )
            db.session.add(dataset_collection_binding)
            db.session.commit()
        return dataset_collection_binding

    @classmethod
    def get_dataset_collection_binding_by_id_and_type(
        cls, collection_binding_id: str, collection_type: str = "dataset"
    ) -> DatasetCollectionBinding:
        dataset_collection_binding = (
            db.session.query(DatasetCollectionBinding)
            .filter(
                DatasetCollectionBinding.id == collection_binding_id, DatasetCollectionBinding.type == collection_type
            )
            .order_by(DatasetCollectionBinding.created_at)
            .first()
        )

        return dataset_collection_binding


class DatasetPermissionService:
    @classmethod
    def get_dataset_partial_member_list(cls, dataset_id):
        user_list_query = (
            db.session.query(
                DatasetPermission.account_id,
            )
            .filter(DatasetPermission.dataset_id == dataset_id)
            .all()
        )

        user_list = []
        for user in user_list_query:
            user_list.append(user.account_id)

        return user_list

    @classmethod
    def update_partial_member_list(cls, tenant_id, dataset_id, user_list):
        try:
            db.session.query(DatasetPermission).filter(DatasetPermission.dataset_id == dataset_id).delete()
            permissions = []
            for user in user_list:
                permission = DatasetPermission(
                    tenant_id=tenant_id,
                    dataset_id=dataset_id,
                    account_id=user["user_id"],
                )
                permissions.append(permission)

            db.session.add_all(permissions)
            db.session.commit()
        except Exception as e:
            db.session.rollback()
            raise e

    @classmethod
    def check_permission(cls, user, dataset, requested_permission, requested_partial_member_list):
        if not user.is_dataset_editor:
            raise NoPermissionError("User does not have permission to edit this dataset.")

        if user.is_dataset_operator and dataset.permission != requested_permission:
            raise NoPermissionError("Dataset operators cannot change the dataset permissions.")

        if user.is_dataset_operator and requested_permission == "partial_members":
            if not requested_partial_member_list:
                raise ValueError("Partial member list is required when setting to partial members.")

            local_member_list = cls.get_dataset_partial_member_list(dataset.id)
            request_member_list = [user["user_id"] for user in requested_partial_member_list]
            if set(local_member_list) != set(request_member_list):
                raise ValueError("Dataset operators cannot change the dataset permissions.")

    @classmethod
    def clear_partial_member_list(cls, dataset_id):
        try:
            db.session.query(DatasetPermission).filter(DatasetPermission.dataset_id == dataset_id).delete()
            db.session.commit()
        except Exception as e:
            db.session.rollback()
            raise e<|MERGE_RESOLUTION|>--- conflicted
+++ resolved
@@ -1056,16 +1056,10 @@
 
         dataset_collection_binding_id = None
         retrieval_model = None
-<<<<<<< HEAD
         if document_data['indexing_technique'] == 'high_quality':
             dataset_collection_binding = DatasetCollectionBindingService.get_dataset_collection_binding(
                 document_data['embedding_model_provider'],
                 document_data['embedding_model']
-=======
-        if document_data["indexing_technique"] == "high_quality":
-            dataset_collection_binding = DatasetCollectionBindingService.get_dataset_collection_binding(
-                document_data["embedding_model_provider"], document_data["embedding_model"]
->>>>>>> 9b7a321a
             )
             dataset_collection_binding_id = dataset_collection_binding.id
             if document_data.get("retrieval_model"):
