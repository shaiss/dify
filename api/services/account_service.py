import base64
import logging
import random
import secrets
import uuid
from datetime import datetime, timedelta, timezone
from hashlib import sha256
from typing import Any, Optional

from sqlalchemy import func
from werkzeug.exceptions import Unauthorized

from configs import dify_config
from constants.languages import language_timezone_mapping, languages
from events.tenant_event import tenant_was_created
from extensions.ext_redis import redis_client
from libs.helper import RateLimiter, TokenManager
from libs.passport import PassportService
from libs.password import compare_password, hash_password, valid_password
from libs.rsa import generate_key_pair
from models.account import *
from models.model import DifySetup
from services.errors.account import (
    AccountAlreadyInTenantError,
    AccountLoginError,
    AccountNotFoundError,
    AccountNotLinkTenantError,
    AccountPasswordError,
    AccountRegisterError,
    CannotOperateSelfError,
    CurrentPasswordIncorrectError,
    InvalidActionError,
    LinkAccountIntegrateError,
    MemberNotInTenantError,
    NoPermissionError,
    RateLimitExceededError,
    RoleAlreadyAssignedError,
    TenantNotFoundError,
)
from services.errors.workspace import WorkSpaceNotAllowedCreateError
from tasks.mail_email_code_login import send_email_code_login_mail_task
from tasks.mail_invite_member_task import send_invite_member_mail_task
from tasks.mail_reset_password_task import send_reset_password_mail_task


class AccountService:
    reset_password_rate_limiter = RateLimiter(prefix="reset_password_rate_limit", max_attempts=5, time_window=60 * 60)

    @staticmethod
    def load_user(user_id: str) -> None | Account:
        account = Account.query.filter_by(id=user_id).first()
        if not account:
            return None

        if account.status in {AccountStatus.BANNED.value, AccountStatus.CLOSED.value}:
            raise Unauthorized("Account is banned or closed.")

        current_tenant: TenantAccountJoin = TenantAccountJoin.query.filter_by(
            account_id=account.id, current=True
        ).first()
        if current_tenant:
            account.current_tenant_id = current_tenant.tenant_id
        else:
            available_ta = (
                TenantAccountJoin.query.filter_by(account_id=account.id).order_by(TenantAccountJoin.id.asc()).first()
            )
            if not available_ta:
                return None

            account.current_tenant_id = available_ta.tenant_id
            available_ta.current = True
            db.session.commit()

        if datetime.now(timezone.utc).replace(tzinfo=None) - account.last_active_at > timedelta(minutes=10):
            account.last_active_at = datetime.now(timezone.utc).replace(tzinfo=None)
            db.session.commit()

        return account

    @staticmethod
    def get_account_jwt_token(account, *, exp: timedelta = timedelta(days=30)):
        payload = {
            "user_id": account.id,
            "exp": datetime.now(timezone.utc).replace(tzinfo=None) + exp,
            "iss": dify_config.EDITION,
            "sub": "Console API Passport",
        }

        token = PassportService().issue(payload)
        return token

    @staticmethod
    def authenticate(email: str, password: str) -> Account:
        """authenticate account with email and password"""

        account = Account.query.filter_by(email=email).first()
        if not account:
            raise AccountNotFoundError()

        if account.status in {AccountStatus.BANNED.value, AccountStatus.CLOSED.value}:
            raise AccountLoginError("Account is banned or closed.")

        if account.password is None or not compare_password(password, account.password, account.password_salt):
            raise AccountPasswordError("Invalid email or password.")

        if account.status == AccountStatus.PENDING.value:
            account.status = AccountStatus.ACTIVE.value
            account.initialized_at = datetime.now(timezone.utc).replace(tzinfo=None)
            db.session.commit()

        return account

    @staticmethod
    def update_account_password(account, password, new_password):
        """update account password"""
        if account.password and not compare_password(password, account.password, account.password_salt):
            raise CurrentPasswordIncorrectError("Current password is incorrect.")

        # may be raised
        valid_password(new_password)

        # generate password salt
        salt = secrets.token_bytes(16)
        base64_salt = base64.b64encode(salt).decode()

        # encrypt password with salt
        password_hashed = hash_password(new_password, salt)
        base64_password_hashed = base64.b64encode(password_hashed).decode()
        account.password = base64_password_hashed
        account.password_salt = base64_salt
        db.session.commit()
        return account

    @staticmethod
    def create_account(
        email: str, name: str, interface_language: str, password: Optional[str] = None, interface_theme: str = "light"
    ) -> Account:
        """create account"""
        if not dify_config.ALLOW_REGISTER:
            from controllers.console.error import NotAllowedRegister

            raise NotAllowedRegister()
        account = Account()
        account.email = email
        account.name = name

        if password:
            # generate password salt
            salt = secrets.token_bytes(16)
            base64_salt = base64.b64encode(salt).decode()

            # encrypt password with salt
            password_hashed = hash_password(password, salt)
            base64_password_hashed = base64.b64encode(password_hashed).decode()

            account.password = base64_password_hashed
            account.password_salt = base64_salt

        account.interface_language = interface_language
        account.interface_theme = interface_theme

        # Set timezone based on language
        account.timezone = language_timezone_mapping.get(interface_language, "UTC")

        db.session.add(account)
        db.session.commit()
        return account

    @staticmethod
    def create_account_and_tenant(
        email: str, name: str, interface_language: str, password: Optional[str] = None
    ) -> Account:
        """create account"""
        account = AccountService.create_account(
            email=email, name=name, interface_language=interface_language, password=password
        )
        TenantService.create_owner_tenant_if_not_exist(account=account)

        return account

    @staticmethod
    def link_account_integrate(provider: str, open_id: str, account: Account) -> None:
        """Link account integrate"""
        try:
            # Query whether there is an existing binding record for the same provider
            account_integrate: Optional[AccountIntegrate] = AccountIntegrate.query.filter_by(
                account_id=account.id, provider=provider
            ).first()

            if account_integrate:
                # If it exists, update the record
                account_integrate.open_id = open_id
                account_integrate.encrypted_token = ""  # todo
                account_integrate.updated_at = datetime.now(timezone.utc).replace(tzinfo=None)
            else:
                # If it does not exist, create a new record
                account_integrate = AccountIntegrate(
                    account_id=account.id, provider=provider, open_id=open_id, encrypted_token=""
                )
                db.session.add(account_integrate)

            db.session.commit()
            logging.info(f"Account {account.id} linked {provider} account {open_id}.")
        except Exception as e:
            logging.exception(f"Failed to link {provider} account {open_id} to Account {account.id}")
            raise LinkAccountIntegrateError("Failed to link account.") from e

    @staticmethod
    def close_account(account: Account) -> None:
        """Close account"""
        account.status = AccountStatus.CLOSED.value
        db.session.commit()

    @staticmethod
    def update_account(account, **kwargs):
        """Update account fields"""
        for field, value in kwargs.items():
            if hasattr(account, field):
                setattr(account, field, value)
            else:
                raise AttributeError(f"Invalid field: {field}")

        db.session.commit()
        return account

    @staticmethod
    def update_last_login(account: Account, *, ip_address: str) -> None:
        """Update last login time and ip"""
        account.last_login_at = datetime.now(timezone.utc).replace(tzinfo=None)
        account.last_login_ip = ip_address
        db.session.add(account)
        db.session.commit()

    @staticmethod
    def login(account: Account, *, ip_address: Optional[str] = None):
        if ip_address:
            AccountService.update_last_login(account, ip_address=ip_address)
        exp = timedelta(days=30)
        token = AccountService.get_account_jwt_token(account, exp=exp)
        redis_client.set(_get_login_cache_key(account_id=account.id, token=token), "1", ex=int(exp.total_seconds()))
        return token

    @staticmethod
    def logout(*, account: Account, token: str):
        redis_client.delete(_get_login_cache_key(account_id=account.id, token=token))

    @staticmethod
    def load_logged_in_account(*, account_id: str, token: str):
        if not redis_client.get(_get_login_cache_key(account_id=account_id, token=token)):
            return None
        return AccountService.load_user(account_id)

    @classmethod
    def send_reset_password_email(cls, account: Optional[Account] = None, email: Optional[str] = None):
        account_email = account.email if account else email
        account_language = account.interface_language if account else languages[0]

        if cls.reset_password_rate_limiter.is_rate_limited(account_email):
            raise RateLimitExceededError(f"Rate limit exceeded for email: {account_email}. Please try again later.")

        code = "".join([str(random.randint(0, 9)) for _ in range(6)])
        token = TokenManager.generate_token(
            account=account, email=email, token_type="reset_password", additional_data={"code": code}
        )
        send_reset_password_mail_task.delay(
            language=account_language,
            to=account_email,
            code=code,
        )
        cls.reset_password_rate_limiter.increment_rate_limit(account_email)
        return token

    @classmethod
    def revoke_reset_password_token(cls, token: str):
        TokenManager.revoke_token(token, "reset_password")

    @classmethod
    def get_reset_password_data(cls, token: str) -> Optional[dict[str, Any]]:
        return TokenManager.get_token_data(token, "reset_password")

    @classmethod
    def send_email_code_login_email(cls, account: Optional[Account] = None, email: Optional[str] = None):
        code = "".join([str(random.randint(0, 9)) for _ in range(6)])
        token = TokenManager.generate_token(
            account=account, email=email, token_type="email_code_login", additional_data={"code": code}
        )
        send_email_code_login_mail_task.delay(
            language=account.interface_language if account else languages[0],
            to=account.email if account else email,
            code=code,
        )

        return token

    @classmethod
    def get_email_code_login_data(cls, token: str) -> Optional[dict[str, Any]]:
        return TokenManager.get_token_data(token, "email_code_login")

    @classmethod
    def revoke_email_code_login_token(cls, token: str):
        TokenManager.revoke_token(token, "email_code_login")

    @classmethod
    def get_user_through_email(cls, email: str):
        account = db.session.query(Account).filter(Account.email == email).first()
        if not account:
            return None

<<<<<<< HEAD
        if account.status in [AccountStatus.BANNED.value, AccountStatus.CLOSED.value]:
=======
        if account.status in {AccountStatus.BANNED.value, AccountStatus.CLOSED.value}:
>>>>>>> b529ba9c
            raise Unauthorized("Account is banned or closed.")

        return account


def _get_login_cache_key(*, account_id: str, token: str):
    return f"account_login:{account_id}:{token}"


class TenantService:
    @staticmethod
    def create_tenant(name: str) -> Tenant:
        """Create tenant"""
        if not dify_config.ALLOW_CREATE_WORKSPACE:
            from controllers.console.error import NotAllowedCreateWorkspace

            raise NotAllowedCreateWorkspace()
        tenant = Tenant(name=name)

        db.session.add(tenant)
        db.session.commit()

        tenant.encrypt_public_key = generate_key_pair(tenant.id)
        db.session.commit()
        return tenant

    @staticmethod
    def create_owner_tenant_if_not_exist(account: Account, name: Optional[str] = None):
        """Create owner tenant if not exist"""
        if not dify_config.ALLOW_CREATE_WORKSPACE:
            raise WorkSpaceNotAllowedCreateError()
        available_ta = (
            TenantAccountJoin.query.filter_by(account_id=account.id).order_by(TenantAccountJoin.id.asc()).first()
        )

        if available_ta:
            return

        if name:
            tenant = TenantService.create_tenant(name)
        else:
            tenant = TenantService.create_tenant(f"{account.name}'s Workspace")
        TenantService.create_tenant_member(tenant, account, role="owner")
        account.current_tenant = tenant
        db.session.commit()
        tenant_was_created.send(tenant)

    @staticmethod
    def create_tenant_member(tenant: Tenant, account: Account, role: str = "normal") -> TenantAccountJoin:
        """Create tenant member"""
        if role == TenantAccountJoinRole.OWNER.value:
            if TenantService.has_roles(tenant, [TenantAccountJoinRole.OWNER]):
                logging.error(f"Tenant {tenant.id} has already an owner.")
                raise Exception("Tenant already has an owner.")

        ta = TenantAccountJoin(tenant_id=tenant.id, account_id=account.id, role=role)
        db.session.add(ta)
        db.session.commit()
        return ta

    @staticmethod
    def get_join_tenants(account: Account) -> list[Tenant]:
        """Get account join tenants"""
        return (
            db.session.query(Tenant)
            .join(TenantAccountJoin, Tenant.id == TenantAccountJoin.tenant_id)
            .filter(TenantAccountJoin.account_id == account.id, Tenant.status == TenantStatus.NORMAL)
            .all()
        )

    @staticmethod
    def get_current_tenant_by_account(account: Account):
        """Get tenant by account and add the role"""
        tenant = account.current_tenant
        if not tenant:
            raise TenantNotFoundError("Tenant not found.")

        ta = TenantAccountJoin.query.filter_by(tenant_id=tenant.id, account_id=account.id).first()
        if ta:
            tenant.role = ta.role
        else:
            raise TenantNotFoundError("Tenant not found for the account.")
        return tenant

    @staticmethod
    def switch_tenant(account: Account, tenant_id: int = None) -> None:
        """Switch the current workspace for the account"""

        # Ensure tenant_id is provided
        if tenant_id is None:
            raise ValueError("Tenant ID must be provided.")

        tenant_account_join = (
            db.session.query(TenantAccountJoin)
            .join(Tenant, TenantAccountJoin.tenant_id == Tenant.id)
            .filter(
                TenantAccountJoin.account_id == account.id,
                TenantAccountJoin.tenant_id == tenant_id,
                Tenant.status == TenantStatus.NORMAL,
            )
            .first()
        )

        if not tenant_account_join:
            raise AccountNotLinkTenantError("Tenant not found or account is not a member of the tenant.")
        else:
            TenantAccountJoin.query.filter(
                TenantAccountJoin.account_id == account.id, TenantAccountJoin.tenant_id != tenant_id
            ).update({"current": False})
            tenant_account_join.current = True
            # Set the current tenant for the account
            account.current_tenant_id = tenant_account_join.tenant_id
            db.session.commit()

    @staticmethod
    def get_tenant_members(tenant: Tenant) -> list[Account]:
        """Get tenant members"""
        query = (
            db.session.query(Account, TenantAccountJoin.role)
            .select_from(Account)
            .join(TenantAccountJoin, Account.id == TenantAccountJoin.account_id)
            .filter(TenantAccountJoin.tenant_id == tenant.id)
        )

        # Initialize an empty list to store the updated accounts
        updated_accounts = []

        for account, role in query:
            account.role = role
            updated_accounts.append(account)

        return updated_accounts

    @staticmethod
    def get_dataset_operator_members(tenant: Tenant) -> list[Account]:
        """Get dataset admin members"""
        query = (
            db.session.query(Account, TenantAccountJoin.role)
            .select_from(Account)
            .join(TenantAccountJoin, Account.id == TenantAccountJoin.account_id)
            .filter(TenantAccountJoin.tenant_id == tenant.id)
            .filter(TenantAccountJoin.role == "dataset_operator")
        )

        # Initialize an empty list to store the updated accounts
        updated_accounts = []

        for account, role in query:
            account.role = role
            updated_accounts.append(account)

        return updated_accounts

    @staticmethod
    def has_roles(tenant: Tenant, roles: list[TenantAccountJoinRole]) -> bool:
        """Check if user has any of the given roles for a tenant"""
        if not all(isinstance(role, TenantAccountJoinRole) for role in roles):
            raise ValueError("all roles must be TenantAccountJoinRole")

        return (
            db.session.query(TenantAccountJoin)
            .filter(
                TenantAccountJoin.tenant_id == tenant.id, TenantAccountJoin.role.in_([role.value for role in roles])
            )
            .first()
            is not None
        )

    @staticmethod
    def get_user_role(account: Account, tenant: Tenant) -> Optional[TenantAccountJoinRole]:
        """Get the role of the current account for a given tenant"""
        join = (
            db.session.query(TenantAccountJoin)
            .filter(TenantAccountJoin.tenant_id == tenant.id, TenantAccountJoin.account_id == account.id)
            .first()
        )
        return join.role if join else None

    @staticmethod
    def get_tenant_count() -> int:
        """Get tenant count"""
        return db.session.query(func.count(Tenant.id)).scalar()

    @staticmethod
    def check_member_permission(tenant: Tenant, operator: Account, member: Account, action: str) -> None:
        """Check member permission"""
        perms = {
            "add": [TenantAccountRole.OWNER, TenantAccountRole.ADMIN],
            "remove": [TenantAccountRole.OWNER],
            "update": [TenantAccountRole.OWNER],
        }
        if action not in {"add", "remove", "update"}:
            raise InvalidActionError("Invalid action.")

        if member:
            if operator.id == member.id:
                raise CannotOperateSelfError("Cannot operate self.")

        ta_operator = TenantAccountJoin.query.filter_by(tenant_id=tenant.id, account_id=operator.id).first()

        if not ta_operator or ta_operator.role not in perms[action]:
            raise NoPermissionError(f"No permission to {action} member.")

    @staticmethod
    def remove_member_from_tenant(tenant: Tenant, account: Account, operator: Account) -> None:
        """Remove member from tenant"""
        if operator.id == account.id and TenantService.check_member_permission(tenant, operator, account, "remove"):
            raise CannotOperateSelfError("Cannot operate self.")

        ta = TenantAccountJoin.query.filter_by(tenant_id=tenant.id, account_id=account.id).first()
        if not ta:
            raise MemberNotInTenantError("Member not in tenant.")

        db.session.delete(ta)
        db.session.commit()

    @staticmethod
    def update_member_role(tenant: Tenant, member: Account, new_role: str, operator: Account) -> None:
        """Update member role"""
        TenantService.check_member_permission(tenant, operator, member, "update")

        target_member_join = TenantAccountJoin.query.filter_by(tenant_id=tenant.id, account_id=member.id).first()

        if target_member_join.role == new_role:
            raise RoleAlreadyAssignedError("The provided role is already assigned to the member.")

        if new_role == "owner":
            # Find the current owner and change their role to 'admin'
            current_owner_join = TenantAccountJoin.query.filter_by(tenant_id=tenant.id, role="owner").first()
            current_owner_join.role = "admin"

        # Update the role of the target member
        target_member_join.role = new_role
        db.session.commit()

    @staticmethod
    def dissolve_tenant(tenant: Tenant, operator: Account) -> None:
        """Dissolve tenant"""
        if not TenantService.check_member_permission(tenant, operator, operator, "remove"):
            raise NoPermissionError("No permission to dissolve tenant.")
        db.session.query(TenantAccountJoin).filter_by(tenant_id=tenant.id).delete()
        db.session.delete(tenant)
        db.session.commit()

    @staticmethod
    def get_custom_config(tenant_id: str) -> None:
        tenant = db.session.query(Tenant).filter(Tenant.id == tenant_id).one_or_404()

        return tenant.custom_config_dict


class RegisterService:
    @classmethod
    def _get_invitation_token_key(cls, token: str) -> str:
        return f"member_invite:token:{token}"

    @classmethod
    def setup(cls, email: str, name: str, password: str, ip_address: str) -> None:
        """
        Setup dify

        :param email: email
        :param name: username
        :param password: password
        :param ip_address: ip address
        """
        try:
            # Register
            account = AccountService.create_account(
                email=email,
                name=name,
                interface_language=languages[0],
                password=password,
            )

            account.last_login_ip = ip_address
            account.initialized_at = datetime.now(timezone.utc).replace(tzinfo=None)

            TenantService.create_owner_tenant_if_not_exist(account)

            dify_setup = DifySetup(version=dify_config.CURRENT_VERSION)
            db.session.add(dify_setup)
            db.session.commit()
        except Exception as e:
            db.session.query(DifySetup).delete()
            db.session.query(TenantAccountJoin).delete()
            db.session.query(Account).delete()
            db.session.query(Tenant).delete()
            db.session.commit()

            logging.exception(f"Setup failed: {e}")
            raise ValueError(f"Setup failed: {e}")

    @classmethod
    def register(
        cls,
        email,
        name,
        password: Optional[str] = None,
        open_id: Optional[str] = None,
        provider: Optional[str] = None,
        language: Optional[str] = None,
        status: Optional[AccountStatus] = None,
    ) -> Account:
        db.session.begin_nested()
        """Register account"""
        try:
            account = AccountService.create_account(
                email=email, name=name, interface_language=language or languages[0], password=password
            )
            account.status = AccountStatus.ACTIVE.value if not status else status.value
            account.initialized_at = datetime.now(timezone.utc).replace(tzinfo=None)

            if open_id is not None or provider is not None:
                AccountService.link_account_integrate(provider, open_id, account)

            if not dify_config.ALLOW_CREATE_WORKSPACE:
<<<<<<< HEAD
                logging.error("Register failed: Not allowed to create workspace.")
=======
>>>>>>> b529ba9c
                raise WorkSpaceNotAllowedCreateError()

            tenant = TenantService.create_tenant(f"{account.name}'s Workspace")
            TenantService.create_tenant_member(tenant, account, role="owner")
            account.current_tenant = tenant
            tenant_was_created.send(tenant)

            db.session.commit()
        except WorkSpaceNotAllowedCreateError:
            db.session.rollback()
            raise
        except Exception as e:
            db.session.rollback()
            logging.error(f"Register failed: {e}")
            raise AccountRegisterError(f"Registration failed: {e}") from e

        return account

    @classmethod
    def invite_new_member(
        cls, tenant: Tenant, email: str, language: str, role: str = "normal", inviter: Account = None
    ) -> str:
        """Invite new member"""
        account = Account.query.filter_by(email=email).first()

        if not account:
            TenantService.check_member_permission(tenant, inviter, None, "add")
            name = email.split("@")[0]

            account = cls.register(email=email, name=name, language=language, status=AccountStatus.PENDING)
            # Create new tenant member for invited tenant
            TenantService.create_tenant_member(tenant, account, role)
            TenantService.switch_tenant(account, tenant.id)
        else:
            TenantService.check_member_permission(tenant, inviter, account, "add")
            ta = TenantAccountJoin.query.filter_by(tenant_id=tenant.id, account_id=account.id).first()

            if not ta:
                TenantService.create_tenant_member(tenant, account, role)

            # Support resend invitation email when the account is pending status
            if account.status != AccountStatus.PENDING.value:
                raise AccountAlreadyInTenantError("Account already in tenant.")

        token = cls.generate_invite_token(tenant, account)

        # send email
        send_invite_member_mail_task.delay(
            language=account.interface_language,
            to=email,
            token=token,
            inviter_name=inviter.name if inviter else "Dify",
            workspace_name=tenant.name,
        )

        return token

    @classmethod
    def generate_invite_token(cls, tenant: Tenant, account: Account) -> str:
        token = str(uuid.uuid4())
        invitation_data = {
            "account_id": account.id,
            "email": account.email,
            "workspace_id": tenant.id,
        }
        expiry_hours = dify_config.INVITE_EXPIRY_HOURS
        redis_client.setex(cls._get_invitation_token_key(token), expiry_hours * 60 * 60, json.dumps(invitation_data))
        return token

    @classmethod
    def is_valid_invite_token(cls, token: str) -> bool:
        data = redis_client.get(cls._get_invitation_token_key(token))
        return data is not None

    @classmethod
    def revoke_token(cls, workspace_id: str, email: str, token: str):
        if workspace_id and email:
            email_hash = sha256(email.encode()).hexdigest()
            cache_key = "member_invite_token:{}, {}:{}".format(workspace_id, email_hash, token)
            redis_client.delete(cache_key)
        else:
            redis_client.delete(cls._get_invitation_token_key(token))

    @classmethod
    def get_invitation_if_token_valid(cls, workspace_id: str, email: str, token: str) -> Optional[dict[str, Any]]:
        invitation_data = cls._get_invitation_by_token(token, workspace_id, email)
        if not invitation_data:
            return None

        tenant = (
            db.session.query(Tenant)
            .filter(Tenant.id == invitation_data["workspace_id"], Tenant.status == "normal")
            .first()
        )

        if not tenant:
            return None

        tenant_account = (
            db.session.query(Account, TenantAccountJoin.role)
            .join(TenantAccountJoin, Account.id == TenantAccountJoin.account_id)
            .filter(Account.email == invitation_data["email"], TenantAccountJoin.tenant_id == tenant.id)
            .first()
        )

        if not tenant_account:
            return None

        account = tenant_account[0]
        if not account:
            return None

        if invitation_data["account_id"] != str(account.id):
            return None

        return {
            "account": account,
            "data": invitation_data,
            "tenant": tenant,
        }

    @classmethod
    def _get_invitation_by_token(
        cls, token: str, workspace_id: Optional[str] = None, email: Optional[str] = None
    ) -> Optional[dict[str, str]]:
        if workspace_id is not None and email is not None:
            email_hash = sha256(email.encode()).hexdigest()
            cache_key = f"member_invite_token:{workspace_id}, {email_hash}:{token}"
            account_id = redis_client.get(cache_key)

            if not account_id:
                return None

            return {
                "account_id": account_id.decode("utf-8"),
                "email": email,
                "workspace_id": workspace_id,
            }
        else:
            data = redis_client.get(cls._get_invitation_token_key(token))
            if not data:
                return None

            invitation = json.loads(data)
            return invitation<|MERGE_RESOLUTION|>--- conflicted
+++ resolved
@@ -306,11 +306,7 @@
         if not account:
             return None
 
-<<<<<<< HEAD
-        if account.status in [AccountStatus.BANNED.value, AccountStatus.CLOSED.value]:
-=======
         if account.status in {AccountStatus.BANNED.value, AccountStatus.CLOSED.value}:
->>>>>>> b529ba9c
             raise Unauthorized("Account is banned or closed.")
 
         return account
@@ -628,10 +624,7 @@
                 AccountService.link_account_integrate(provider, open_id, account)
 
             if not dify_config.ALLOW_CREATE_WORKSPACE:
-<<<<<<< HEAD
                 logging.error("Register failed: Not allowed to create workspace.")
-=======
->>>>>>> b529ba9c
                 raise WorkSpaceNotAllowedCreateError()
 
             tenant = TenantService.create_tenant(f"{account.name}'s Workspace")
