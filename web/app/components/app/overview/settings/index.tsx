'use client'
import type { FC } from 'react'
import React, { useEffect, useState } from 'react'
import { ChevronRightIcon } from '@heroicons/react/20/solid'
import Link from 'next/link'
import { Trans, useTranslation } from 'react-i18next'
import { useContextSelector } from 'use-context-selector'
import s from './style.module.css'
import Modal from '@/app/components/base/modal'
import Button from '@/app/components/base/button'
import AppIcon from '@/app/components/base/app-icon'
import Switch from '@/app/components/base/switch'
import { SimpleSelect } from '@/app/components/base/select'
import type { AppDetailResponse } from '@/models/app'
import type { AppIconType, AppSSO, Language } from '@/types/app'
import { useToastContext } from '@/app/components/base/toast'
import { languages } from '@/i18n/language'
import Tooltip from '@/app/components/base/tooltip'
import AppContext from '@/context/app-context'
import type { AppIconSelection } from '@/app/components/base/app-icon-picker'
import AppIconPicker from '@/app/components/base/app-icon-picker'

export type ISettingsModalProps = {
  isChat: boolean
  appInfo: AppDetailResponse & Partial<AppSSO>
  isShow: boolean
  defaultValue?: string
  onClose: () => void
  onSave?: (params: ConfigParams) => Promise<void>
}

export type ConfigParams = {
  title: string
  description: string
  default_language: string
  chat_color_theme: string
  chat_color_theme_inverted: boolean
  prompt_public: boolean
  copyright: string
  privacy_policy: string
  custom_disclaimer: string
  icon_type: AppIconType
  icon: string
  icon_background?: string
  show_workflow_steps: boolean
<<<<<<< HEAD
  enable_sso: boolean
=======
  enable_sso?: boolean
>>>>>>> b9db182b
}

const prefixSettings = 'appOverview.overview.appInfo.settings'

const SettingsModal: FC<ISettingsModalProps> = ({
  isChat,
  appInfo,
  isShow = false,
  onClose,
  onSave,
}) => {
  const systemFeatures = useContextSelector(AppContext, state => state.systemFeatures)
  const { notify } = useToastContext()
  const [isShowMore, setIsShowMore] = useState(false)
  const {
    title,
    icon_type,
    icon,
    icon_background,
    icon_url,
    description,
    chat_color_theme,
    chat_color_theme_inverted,
    copyright,
    privacy_policy,
    custom_disclaimer,
    default_language,
    show_workflow_steps,
  } = appInfo.site
  const [inputInfo, setInputInfo] = useState({
    title,
    desc: description,
    chatColorTheme: chat_color_theme,
    chatColorThemeInverted: chat_color_theme_inverted,
    copyright,
    privacyPolicy: privacy_policy,
    customDisclaimer: custom_disclaimer,
    show_workflow_steps,
    enable_sso: appInfo.enable_sso,
  })
  const [language, setLanguage] = useState(default_language)
  const [saveLoading, setSaveLoading] = useState(false)
  const { t } = useTranslation()

  const [showAppIconPicker, setShowAppIconPicker] = useState(false)
  const [appIcon, setAppIcon] = useState<AppIconSelection>(
    icon_type === 'image'
      ? { type: 'image', url: icon_url!, fileId: icon }
      : { type: 'emoji', icon, background: icon_background! },
  )

  useEffect(() => {
    setInputInfo({
      title,
      desc: description,
      chatColorTheme: chat_color_theme,
      chatColorThemeInverted: chat_color_theme_inverted,
      copyright,
      privacyPolicy: privacy_policy,
      customDisclaimer: custom_disclaimer,
      show_workflow_steps,
      enable_sso: appInfo.enable_sso,
    })
    setLanguage(default_language)
    setAppIcon(icon_type === 'image'
      ? { type: 'image', url: icon_url!, fileId: icon }
      : { type: 'emoji', icon, background: icon_background! })
  }, [appInfo])

  const onHide = () => {
    onClose()
    setTimeout(() => {
      setIsShowMore(false)
    }, 200)
  }

  const onClickSave = async () => {
    if (!inputInfo.title) {
      notify({ type: 'error', message: t('app.newApp.nameNotEmpty') })
      return
    }

    const validateColorHex = (hex: string | null) => {
      if (hex === null || hex?.length === 0)
        return true

      const regex = /#([A-Fa-f0-9]{6})/
      const check = regex.test(hex)
      return check
    }

    if (inputInfo !== null) {
      if (!validateColorHex(inputInfo.chatColorTheme)) {
        notify({ type: 'error', message: t(`${prefixSettings}.invalidHexMessage`) })
        return
      }
    }

    setSaveLoading(true)
    const params = {
      title: inputInfo.title,
      description: inputInfo.desc,
      default_language: language,
      chat_color_theme: inputInfo.chatColorTheme,
      chat_color_theme_inverted: inputInfo.chatColorThemeInverted,
      prompt_public: false,
      copyright: inputInfo.copyright,
      privacy_policy: inputInfo.privacyPolicy,
      custom_disclaimer: inputInfo.customDisclaimer,
      icon_type: appIcon.type,
      icon: appIcon.type === 'emoji' ? appIcon.icon : appIcon.fileId,
      icon_background: appIcon.type === 'emoji' ? appIcon.background : undefined,
      show_workflow_steps: inputInfo.show_workflow_steps,
<<<<<<< HEAD
      enable_sso: inputInfo.enable_sso!,
=======
      enable_sso: inputInfo.enable_sso,
>>>>>>> b9db182b
    }
    await onSave?.(params)
    setSaveLoading(false)
    onHide()
  }

  const onChange = (field: string) => {
    return (e: React.ChangeEvent<HTMLInputElement | HTMLTextAreaElement>) => {
      let value: string | boolean
      if (e.target.type === 'checkbox')
        value = (e.target as HTMLInputElement).checked
      else
        value = e.target.value

      setInputInfo(item => ({ ...item, [field]: value }))
    }
  }

  return (
    <>
      <Modal
        title={t(`${prefixSettings}.title`)}
        isShow={isShow}
        onClose={onHide}
        className={`${s.settingsModal}`}
      >
        <div className={`mt-6 font-medium ${s.settingTitle} text-gray-900`}>{t(`${prefixSettings}.webName`)}</div>
        <div className='flex mt-2'>
          <AppIcon size='large'
            onClick={() => { setShowAppIconPicker(true) }}
            className='cursor-pointer !mr-3 self-center'
            iconType={appIcon.type}
            icon={appIcon.type === 'image' ? appIcon.fileId : appIcon.icon}
            background={appIcon.type === 'image' ? undefined : appIcon.background}
            imageUrl={appIcon.type === 'image' ? appIcon.url : undefined}
          />
          <input className={`flex-grow rounded-lg h-10 box-border px-3 ${s.projectName} bg-gray-100`}
            value={inputInfo.title}
            onChange={onChange('title')}
            placeholder={t('app.appNamePlaceholder') || ''}
          />
        </div>
        <div className={`mt-6 font-medium ${s.settingTitle} text-gray-900 `}>{t(`${prefixSettings}.webDesc`)}</div>
        <p className={`mt-1 ${s.settingsTip} text-gray-500`}>{t(`${prefixSettings}.webDescTip`)}</p>
        <textarea
          rows={3}
          className={`mt-2 pt-2 pb-2 px-3 rounded-lg bg-gray-100 w-full ${s.settingsTip} text-gray-900`}
          value={inputInfo.desc}
          onChange={onChange('desc')}
          placeholder={t(`${prefixSettings}.webDescPlaceholder`) as string}
        />
        <div className={`mt-6 mb-2 font-medium ${s.settingTitle} text-gray-900 `}>{t(`${prefixSettings}.language`)}</div>
        <SimpleSelect
          items={languages.filter(item => item.supported)}
          defaultValue={language}
          onSelect={item => setLanguage(item.value as Language)}
        />
        {(appInfo.mode === 'workflow' || appInfo.mode === 'advanced-chat') && <>
          <div className={`mt-6 mb-2 font-medium ${s.settingTitle} text-gray-900 `}>{t(`${prefixSettings}.workflow.title`)}</div>
          <SimpleSelect
            items={[{ name: t(`${prefixSettings}.workflow.show`), value: 'true' }, { name: t(`${prefixSettings}.workflow.hide`), value: 'false' }]}
            defaultValue={inputInfo.show_workflow_steps ? 'true' : 'false'}
            onSelect={item => setInputInfo({ ...inputInfo, show_workflow_steps: item.value === 'true' })}
          />
        </>}
        {isChat && <> <div className={`mt-8 font-medium ${s.settingTitle} text-gray-900`}>{t(`${prefixSettings}.chatColorTheme`)}</div>
          <p className={`mt-1 ${s.settingsTip} text-gray-500`}>{t(`${prefixSettings}.chatColorThemeDesc`)}</p>
          <input className={`w-full mt-2 rounded-lg h-10 box-border px-3 ${s.projectName} bg-gray-100`}
            value={inputInfo.chatColorTheme ?? ''}
            onChange={onChange('chatColorTheme')}
            placeholder='E.g #A020F0'
          />
        </>}
        {systemFeatures.enable_web_sso_switch_component && <div className='w-full mt-8'>
          <p className='system-xs-medium text-gray-500'>{t(`${prefixSettings}.sso.label`)}</p>
          <div className='flex justify-between items-center'>
            <div className='font-medium system-sm-semibold flex-grow text-gray-900'>{t(`${prefixSettings}.sso.title`)}</div>
<<<<<<< HEAD
            <Tooltip asChild={false} disabled={systemFeatures.sso_enforced_for_web} popupContent={<div className='w-[180px]'>{t(`${prefixSettings}.sso.tooltip`)}</div>}>
=======
            <Tooltip
              disabled={systemFeatures.sso_enforced_for_web}
              popupContent={
                <div className='w-[180px]'>{t(`${prefixSettings}.sso.tooltip`)}</div>
              }
              asChild={false}
            >
>>>>>>> b9db182b
              <Switch disabled={!systemFeatures.sso_enforced_for_web} defaultValue={systemFeatures.sso_enforced_for_web && inputInfo.enable_sso} onChange={v => setInputInfo({ ...inputInfo, enable_sso: v })}></Switch>
            </Tooltip>
          </div>
          <p className='body-xs-regular text-gray-500'>{t(`${prefixSettings}.sso.description`)}</p>
        </div>}
        {!isShowMore && <div className='w-full cursor-pointer mt-8' onClick={() => setIsShowMore(true)}>
          <div className='flex justify-between'>
            <div className={`font-medium ${s.settingTitle} flex-grow text-gray-900`}>{t(`${prefixSettings}.more.entry`)}</div>
            <div className='flex-shrink-0 w-4 h-4 text-gray-500'>
              <ChevronRightIcon />
            </div>
          </div>
          <p className={`mt-1 ${s.policy} text-gray-500`}>{t(`${prefixSettings}.more.copyright`)} & {t(`${prefixSettings}.more.privacyPolicy`)}</p>
        </div>}
        {isShowMore && <>
          <hr className='w-full mt-6' />
          <div className={`mt-6 font-medium ${s.settingTitle} text-gray-900`}>{t(`${prefixSettings}.more.copyright`)}</div>
          <input className={`w-full mt-2 rounded-lg h-10 box-border px-3 ${s.projectName} bg-gray-100`}
            value={inputInfo.copyright}
            onChange={onChange('copyright')}
            placeholder={t(`${prefixSettings}.more.copyRightPlaceholder`) as string}
          />
          <div className={`mt-8 font-medium ${s.settingTitle} text-gray-900`}>{t(`${prefixSettings}.more.privacyPolicy`)}</div>
          <p className={`mt-1 ${s.settingsTip} text-gray-500`}>
            <Trans
              i18nKey={`${prefixSettings}.more.privacyPolicyTip`}
              components={{ privacyPolicyLink: <Link href={'https://docs.dify.ai/user-agreement/privacy-policy'} target='_blank' rel='noopener noreferrer' className='text-primary-600' /> }}
            />
          </p>
          <input className={`w-full mt-2 rounded-lg h-10 box-border px-3 ${s.projectName} bg-gray-100`}
            value={inputInfo.privacyPolicy}
            onChange={onChange('privacyPolicy')}
            placeholder={t(`${prefixSettings}.more.privacyPolicyPlaceholder`) as string}
          />
          <div className={`mt-8 font-medium ${s.settingTitle} text-gray-900`}>{t(`${prefixSettings}.more.customDisclaimer`)}</div>
          <p className={`mt-1 ${s.settingsTip} text-gray-500`}>{t(`${prefixSettings}.more.customDisclaimerTip`)}</p>
          <input className={`w-full mt-2 rounded-lg h-10 box-border px-3 ${s.projectName} bg-gray-100`}
            value={inputInfo.customDisclaimer}
            onChange={onChange('customDisclaimer')}
            placeholder={t(`${prefixSettings}.more.customDisclaimerPlaceholder`) as string}
          />
        </>}
        <div className='mt-10 flex justify-end'>
          <Button className='mr-2' onClick={onHide}>{t('common.operation.cancel')}</Button>
          <Button variant='primary' onClick={onClickSave} loading={saveLoading}>{t('common.operation.save')}</Button>
        </div>
        {showAppIconPicker && <AppIconPicker
          onSelect={(payload) => {
            setAppIcon(payload)
            setShowAppIconPicker(false)
          }}
          onClose={() => {
            setAppIcon(icon_type === 'image'
              ? { type: 'image', url: icon_url!, fileId: icon }
              : { type: 'emoji', icon, background: icon_background! })
            setShowAppIconPicker(false)
          }}
        />}
      </Modal >
    </>

  )
}
export default React.memo(SettingsModal)<|MERGE_RESOLUTION|>--- conflicted
+++ resolved
@@ -43,11 +43,7 @@
   icon: string
   icon_background?: string
   show_workflow_steps: boolean
-<<<<<<< HEAD
-  enable_sso: boolean
-=======
   enable_sso?: boolean
->>>>>>> b9db182b
 }
 
 const prefixSettings = 'appOverview.overview.appInfo.settings'
@@ -161,11 +157,7 @@
       icon: appIcon.type === 'emoji' ? appIcon.icon : appIcon.fileId,
       icon_background: appIcon.type === 'emoji' ? appIcon.background : undefined,
       show_workflow_steps: inputInfo.show_workflow_steps,
-<<<<<<< HEAD
-      enable_sso: inputInfo.enable_sso!,
-=======
       enable_sso: inputInfo.enable_sso,
->>>>>>> b9db182b
     }
     await onSave?.(params)
     setSaveLoading(false)
@@ -243,17 +235,11 @@
           <p className='system-xs-medium text-gray-500'>{t(`${prefixSettings}.sso.label`)}</p>
           <div className='flex justify-between items-center'>
             <div className='font-medium system-sm-semibold flex-grow text-gray-900'>{t(`${prefixSettings}.sso.title`)}</div>
-<<<<<<< HEAD
-            <Tooltip asChild={false} disabled={systemFeatures.sso_enforced_for_web} popupContent={<div className='w-[180px]'>{t(`${prefixSettings}.sso.tooltip`)}</div>}>
-=======
             <Tooltip
               disabled={systemFeatures.sso_enforced_for_web}
-              popupContent={
-                <div className='w-[180px]'>{t(`${prefixSettings}.sso.tooltip`)}</div>
-              }
+              popupContent={<div className='w-[180px]'>{t(`${prefixSettings}.sso.tooltip`)}</div>}
               asChild={false}
             >
->>>>>>> b9db182b
               <Switch disabled={!systemFeatures.sso_enforced_for_web} defaultValue={systemFeatures.sso_enforced_for_web && inputInfo.enable_sso} onChange={v => setInputInfo({ ...inputInfo, enable_sso: v })}></Switch>
             </Tooltip>
           </div>
