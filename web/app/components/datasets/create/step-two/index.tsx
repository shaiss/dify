'use client'
import React, { useCallback, useEffect, useLayoutEffect, useRef, useState } from 'react'
import { useTranslation } from 'react-i18next'
import { useContext } from 'use-context-selector'
import { useBoolean } from 'ahooks'
import { XMarkIcon } from '@heroicons/react/20/solid'
import { RocketLaunchIcon } from '@heroicons/react/24/outline'
import {
  RiCloseLine,
} from '@remixicon/react'
import Link from 'next/link'
import { groupBy } from 'lodash-es'
import PreviewItem, { PreviewType } from './preview-item'
import LanguageSelect from './language-select'
import s from './index.module.css'
import unescape from './unescape'
import escape from './escape'
import cn from '@/utils/classnames'
import type { CrawlOptions, CrawlResultItem, CreateDocumentReq, CustomFile, FileIndexingEstimateResponse, FullDocumentDetail, IndexingEstimateParams, NotionInfo, PreProcessingRule, ProcessRule, Rules, createDocumentResponse } from '@/models/datasets'
import {
  createDocument,
  createFirstDocument,
  fetchFileIndexingEstimate as didFetchFileIndexingEstimate,
  fetchDefaultProcessRule,
} from '@/service/datasets'
import Button from '@/app/components/base/button'
import Input from '@/app/components/base/input'
import Loading from '@/app/components/base/loading'
import FloatRightContainer from '@/app/components/base/float-right-container'
import RetrievalMethodConfig from '@/app/components/datasets/common/retrieval-method-config'
import EconomicalRetrievalMethodConfig from '@/app/components/datasets/common/economical-retrieval-method-config'
import { type RetrievalConfig } from '@/types/app'
import { ensureRerankModelSelected, isReRankModelSelected } from '@/app/components/datasets/common/check-rerank-model'
import Toast from '@/app/components/base/toast'
import { formatNumber } from '@/utils/format'
import type { NotionPage } from '@/models/common'
import { DataSourceType, DocForm } from '@/models/datasets'
import NotionIcon from '@/app/components/base/notion-icon'
import Switch from '@/app/components/base/switch'
import { MessageChatSquare } from '@/app/components/base/icons/src/public/common'
import { useDatasetDetailContext } from '@/context/dataset-detail'
import I18n from '@/context/i18n'
import { IS_CE_EDITION } from '@/config'
import { RETRIEVE_METHOD } from '@/types/app'
import useBreakpoints, { MediaType } from '@/hooks/use-breakpoints'
import Tooltip from '@/app/components/base/tooltip'
import { useDefaultModel, useModelList, useModelListAndDefaultModelAndCurrentProviderAndModel } from '@/app/components/header/account-setting/model-provider-page/hooks'
import { LanguagesSupported } from '@/i18n/language'
import ModelSelector from '@/app/components/header/account-setting/model-provider-page/model-selector'
import type { DefaultModel } from '@/app/components/header/account-setting/model-provider-page/declarations'
import { ModelTypeEnum } from '@/app/components/header/account-setting/model-provider-page/declarations'
import { Globe01 } from '@/app/components/base/icons/src/vender/line/mapsAndTravel'

type ValueOf<T> = T[keyof T]
type StepTwoProps = {
  isSetting?: boolean
  documentDetail?: FullDocumentDetail
  isAPIKeySet: boolean
  onSetting: () => void
  datasetId?: string
  indexingType?: ValueOf<IndexingType>
  dataSourceType: DataSourceType
  files: CustomFile[]
  notionPages?: NotionPage[]
  websitePages?: CrawlResultItem[]
  crawlOptions?: CrawlOptions
  fireCrawlJobId?: string
  onStepChange?: (delta: number) => void
  updateIndexingTypeCache?: (type: string) => void
  updateResultCache?: (res: createDocumentResponse) => void
  onSave?: () => void
  onCancel?: () => void
}

enum SegmentType {
  AUTO = 'automatic',
  CUSTOM = 'custom',
}
enum IndexingType {
  QUALIFIED = 'high_quality',
  ECONOMICAL = 'economy',
}

const DEFAULT_SEGMENT_IDENTIFIER = '\\n\\n'

const StepTwo = ({
  isSetting,
  documentDetail,
  isAPIKeySet,
  onSetting,
  datasetId,
  indexingType,
  dataSourceType: inCreatePageDataSourceType,
  files,
  notionPages = [],
  websitePages = [],
  crawlOptions,
  fireCrawlJobId = '',
  onStepChange,
  updateIndexingTypeCache,
  updateResultCache,
  onSave,
  onCancel,
}: StepTwoProps) => {
  const { t } = useTranslation()
  const { locale } = useContext(I18n)
  const media = useBreakpoints()
  const isMobile = media === MediaType.mobile

  const { dataset: currentDataset, mutateDatasetRes } = useDatasetDetailContext()
  const isInCreatePage = !datasetId || (datasetId && !currentDataset?.data_source_type)
  const dataSourceType = isInCreatePage ? inCreatePageDataSourceType : currentDataset?.data_source_type
  const scrollRef = useRef<HTMLDivElement>(null)
  const [scrolled, setScrolled] = useState(false)
  const previewScrollRef = useRef<HTMLDivElement>(null)
  const [previewScrolled, setPreviewScrolled] = useState(false)
  const [segmentationType, setSegmentationType] = useState<SegmentType>(SegmentType.AUTO)
  const [segmentIdentifier, doSetSegmentIdentifier] = useState(DEFAULT_SEGMENT_IDENTIFIER)
  const setSegmentIdentifier = useCallback((value: string) => {
    doSetSegmentIdentifier(value ? escape(value) : DEFAULT_SEGMENT_IDENTIFIER)
  }, [])
  const [max, setMax] = useState(4000) // default chunk length
  const [overlap, setOverlap] = useState(50)
  const [rules, setRules] = useState<PreProcessingRule[]>([])
  const [defaultConfig, setDefaultConfig] = useState<Rules>()
  const hasSetIndexType = !!indexingType
  const [indexType, setIndexType] = useState<ValueOf<IndexingType>>(
    (indexingType
      || isAPIKeySet)
      ? IndexingType.QUALIFIED
      : IndexingType.ECONOMICAL,
  )
  const [docForm, setDocForm] = useState<DocForm | string>(
    (datasetId && documentDetail) ? documentDetail.doc_form : DocForm.TEXT,
  )
  const [docLanguage, setDocLanguage] = useState<string>(
    (datasetId && documentDetail) ? documentDetail.doc_language : (locale !== LanguagesSupported[1] ? 'English' : 'Chinese'),
  )
  const [QATipHide, setQATipHide] = useState(false)
  const [previewSwitched, setPreviewSwitched] = useState(false)
  const [showPreview, { setTrue: setShowPreview, setFalse: hidePreview }] = useBoolean()
  const [customFileIndexingEstimate, setCustomFileIndexingEstimate] = useState<FileIndexingEstimateResponse | null>(null)
  const [automaticFileIndexingEstimate, setAutomaticFileIndexingEstimate] = useState<FileIndexingEstimateResponse | null>(null)

  const fileIndexingEstimate = (() => {
    return segmentationType === SegmentType.AUTO ? automaticFileIndexingEstimate : customFileIndexingEstimate
  })()
  const [isCreating, setIsCreating] = useState(false)

  const scrollHandle = (e: Event) => {
    if ((e.target as HTMLDivElement).scrollTop > 0)
      setScrolled(true)

    else
      setScrolled(false)
  }

  const previewScrollHandle = (e: Event) => {
    if ((e.target as HTMLDivElement).scrollTop > 0)
      setPreviewScrolled(true)

    else
      setPreviewScrolled(false)
  }
  const getFileName = (name: string) => {
    const arr = name.split('.')
    return arr.slice(0, -1).join('.')
  }

  const getRuleName = (key: string) => {
    if (key === 'remove_extra_spaces')
      return t('datasetCreation.stepTwo.removeExtraSpaces')

    if (key === 'remove_urls_emails')
      return t('datasetCreation.stepTwo.removeUrlEmails')

    if (key === 'remove_stopwords')
      return t('datasetCreation.stepTwo.removeStopwords')
  }
  const ruleChangeHandle = (id: string) => {
    const newRules = rules.map((rule) => {
      if (rule.id === id) {
        return {
          id: rule.id,
          enabled: !rule.enabled,
        }
      }
      return rule
    })
    setRules(newRules)
  }
  const resetRules = () => {
    if (defaultConfig) {
      setSegmentIdentifier(defaultConfig.segmentation.separator)
      setMax(defaultConfig.segmentation.max_tokens)
      setOverlap(defaultConfig.segmentation.chunk_overlap)
      setRules(defaultConfig.pre_processing_rules)
    }
  }

  const fetchFileIndexingEstimate = async (docForm = DocForm.TEXT) => {
    // eslint-disable-next-line @typescript-eslint/no-use-before-define
    const res = await didFetchFileIndexingEstimate(getFileIndexingEstimateParams(docForm)!)
    if (segmentationType === SegmentType.CUSTOM)
      setCustomFileIndexingEstimate(res)
    else
      setAutomaticFileIndexingEstimate(res)
  }

  const confirmChangeCustomConfig = () => {
    setCustomFileIndexingEstimate(null)
    setShowPreview()
    fetchFileIndexingEstimate()
    setPreviewSwitched(false)
  }

  const getIndexing_technique = () => indexingType || indexType

  const getProcessRule = () => {
    const processRule: ProcessRule = {
      rules: {} as any, // api will check this. It will be removed after api refactored.
      mode: segmentationType,
    }
    if (segmentationType === SegmentType.CUSTOM) {
      const ruleObj = {
        pre_processing_rules: rules,
        segmentation: {
          separator: unescape(segmentIdentifier),
          max_tokens: max,
          chunk_overlap: overlap,
        },
      }
      processRule.rules = ruleObj
    }
    return processRule
  }

  const getNotionInfo = () => {
    const workspacesMap = groupBy(notionPages, 'workspace_id')
    const workspaces = Object.keys(workspacesMap).map((workspaceId) => {
      return {
        workspaceId,
        pages: workspacesMap[workspaceId],
      }
    })
    return workspaces.map((workspace) => {
      return {
        workspace_id: workspace.workspaceId,
        pages: workspace.pages.map((page) => {
          const { page_id, page_name, page_icon, type } = page
          return {
            page_id,
            page_name,
            page_icon,
            type,
          }
        }),
      }
    }) as NotionInfo[]
  }

  const getWebsiteInfo = () => {
    return {
      provider: 'firecrawl',
      job_id: fireCrawlJobId,
      urls: websitePages.map(page => page.source_url),
      only_main_content: crawlOptions?.only_main_content,
    }
  }

  const getFileIndexingEstimateParams = (docForm: DocForm): IndexingEstimateParams | undefined => {
    if (dataSourceType === DataSourceType.FILE) {
      return {
        info_list: {
          data_source_type: dataSourceType,
          file_info_list: {
            file_ids: files.map(file => file.id) as string[],
          },
        },
        indexing_technique: getIndexing_technique() as string,
        process_rule: getProcessRule(),
        doc_form: docForm,
        doc_language: docLanguage,
        dataset_id: datasetId as string,
      }
    }
    if (dataSourceType === DataSourceType.NOTION) {
      return {
        info_list: {
          data_source_type: dataSourceType,
          notion_info_list: getNotionInfo(),
        },
        indexing_technique: getIndexing_technique() as string,
        process_rule: getProcessRule(),
        doc_form: docForm,
        doc_language: docLanguage,
        dataset_id: datasetId as string,
      }
    }
    if (dataSourceType === DataSourceType.WEB) {
      return {
        info_list: {
          data_source_type: dataSourceType,
          website_info_list: getWebsiteInfo(),
        },
        indexing_technique: getIndexing_technique() as string,
        process_rule: getProcessRule(),
        doc_form: docForm,
        doc_language: docLanguage,
        dataset_id: datasetId as string,
      }
    }
  }
  const {
    modelList: rerankModelList,
    defaultModel: rerankDefaultModel,
    currentModel: isRerankDefaultModelValid,
  } = useModelListAndDefaultModelAndCurrentProviderAndModel(ModelTypeEnum.rerank)
  const { data: embeddingModelList } = useModelList(ModelTypeEnum.textEmbedding)
  const { data: defaultEmbeddingModel } = useDefaultModel(ModelTypeEnum.textEmbedding)
  const [embeddingModel, setEmbeddingModel] = useState<DefaultModel>(
    currentDataset?.embedding_model
      ? {
        provider: currentDataset.embedding_model_provider,
        model: currentDataset.embedding_model,
      }
      : {
        provider: defaultEmbeddingModel?.provider.provider || '',
        model: defaultEmbeddingModel?.model || '',
      },
  )
  const getCreationParams = () => {
    let params
    if (segmentationType === SegmentType.CUSTOM && overlap > max) {
      Toast.notify({ type: 'error', message: t('datasetCreation.stepTwo.overlapCheck') })
      return
    }
    if (isSetting) {
      params = {
        original_document_id: documentDetail?.id,
        doc_form: docForm,
        doc_language: docLanguage,
        process_rule: getProcessRule(),
        // eslint-disable-next-line @typescript-eslint/no-use-before-define
        retrieval_model: retrievalConfig, // Readonly. If want to changed, just go to settings page.
        embedding_model: embeddingModel.model, // Readonly
        embedding_model_provider: embeddingModel.provider, // Readonly
      } as CreateDocumentReq
    }
    else { // create
      const indexMethod = getIndexing_technique()
      if (
        !isReRankModelSelected({
          rerankDefaultModel,
          isRerankDefaultModelValid: !!isRerankDefaultModelValid,
          rerankModelList,
          // eslint-disable-next-line @typescript-eslint/no-use-before-define
          retrievalConfig,
          indexMethod: indexMethod as string,
        })
      ) {
        Toast.notify({ type: 'error', message: t('appDebug.datasetConfig.rerankModelRequired') })
        return
      }
      const postRetrievalConfig = ensureRerankModelSelected({
        rerankDefaultModel: rerankDefaultModel!,
        // eslint-disable-next-line @typescript-eslint/no-use-before-define
        retrievalConfig,
        indexMethod: indexMethod as string,
      })
      params = {
        data_source: {
          type: dataSourceType,
          info_list: {
            data_source_type: dataSourceType,
          },
        },
        indexing_technique: getIndexing_technique(),
        process_rule: getProcessRule(),
        doc_form: docForm,
        doc_language: docLanguage,

        retrieval_model: postRetrievalConfig,
        embedding_model: embeddingModel.model,
        embedding_model_provider: embeddingModel.provider,
      } as CreateDocumentReq
      if (dataSourceType === DataSourceType.FILE) {
        params.data_source.info_list.file_info_list = {
          file_ids: files.map(file => file.id || '').filter(Boolean),
        }
      }
      if (dataSourceType === DataSourceType.NOTION)
        params.data_source.info_list.notion_info_list = getNotionInfo()

      if (dataSourceType === DataSourceType.WEB)
        params.data_source.info_list.website_info_list = getWebsiteInfo()
    }
    return params
  }

  const getRules = async () => {
    try {
      const res = await fetchDefaultProcessRule({ url: '/datasets/process-rule' })
      const separator = res.rules.segmentation.separator
      setSegmentIdentifier(separator)
      setMax(res.rules.segmentation.max_tokens)
      setOverlap(res.rules.segmentation.chunk_overlap)
      setRules(res.rules.pre_processing_rules)
      setDefaultConfig(res.rules)
    }
    catch (err) {
      console.log(err)
    }
  }

  const getRulesFromDetail = () => {
    if (documentDetail) {
      const rules = documentDetail.dataset_process_rule.rules
      const separator = rules.segmentation.separator
      const max = rules.segmentation.max_tokens
      const overlap = rules.segmentation.chunk_overlap
      setSegmentIdentifier(separator)
      setMax(max)
      setOverlap(overlap)
      setRules(rules.pre_processing_rules)
      setDefaultConfig(rules)
    }
  }

  const getDefaultMode = () => {
    if (documentDetail)
      setSegmentationType(documentDetail.dataset_process_rule.mode)
  }

  const createHandle = async () => {
    if (isCreating)
      return
    setIsCreating(true)
    try {
      let res
      const params = getCreationParams()
      if (!params)
        return false

      setIsCreating(true)
      if (!datasetId) {
        res = await createFirstDocument({
          body: params as CreateDocumentReq,
        })
        updateIndexingTypeCache && updateIndexingTypeCache(indexType as string)
        updateResultCache && updateResultCache(res)
      }
      else {
        res = await createDocument({
          datasetId,
          body: params as CreateDocumentReq,
        })
        updateIndexingTypeCache && updateIndexingTypeCache(indexType as string)
        updateResultCache && updateResultCache(res)
      }
      if (mutateDatasetRes)
        mutateDatasetRes()
      onStepChange && onStepChange(+1)
      isSetting && onSave && onSave()
    }
    catch (err) {
      Toast.notify({
        type: 'error',
        message: `${err}`,
      })
    }
    finally {
      setIsCreating(false)
    }
  }

  const handleSwitch = (state: boolean) => {
    if (state)
      setDocForm(DocForm.QA)
    else
      setDocForm(DocForm.TEXT)
  }

  const handleSelect = (language: string) => {
    setDocLanguage(language)
  }

  const changeToEconomicalType = () => {
    if (!hasSetIndexType) {
      setIndexType(IndexingType.ECONOMICAL)
      setDocForm(DocForm.TEXT)
    }
  }

  const previewSwitch = async () => {
    setPreviewSwitched(true)
    if (segmentationType === SegmentType.AUTO)
      setAutomaticFileIndexingEstimate(null)
    else
      setCustomFileIndexingEstimate(null)
    await fetchFileIndexingEstimate(DocForm.QA)
  }

  useEffect(() => {
    // fetch rules
    if (!isSetting) {
      getRules()
    }
    else {
      getRulesFromDetail()
      getDefaultMode()
    }
  }, [])

  useEffect(() => {
    scrollRef.current?.addEventListener('scroll', scrollHandle)
    return () => {
      scrollRef.current?.removeEventListener('scroll', scrollHandle)
    }
  }, [])

  useLayoutEffect(() => {
    if (showPreview) {
      previewScrollRef.current?.addEventListener('scroll', previewScrollHandle)
      return () => {
        previewScrollRef.current?.removeEventListener('scroll', previewScrollHandle)
      }
    }
  }, [showPreview])

  useEffect(() => {
    if (indexingType === IndexingType.ECONOMICAL && docForm === DocForm.QA)
      setDocForm(DocForm.TEXT)
  }, [indexingType, docForm])

  useEffect(() => {
    // get indexing type by props
    if (indexingType)
      setIndexType(indexingType as IndexingType)

    else
      setIndexType(isAPIKeySet ? IndexingType.QUALIFIED : IndexingType.ECONOMICAL)
  }, [isAPIKeySet, indexingType, datasetId])

  useEffect(() => {
    if (segmentationType === SegmentType.AUTO) {
      setAutomaticFileIndexingEstimate(null)
      !isMobile && setShowPreview()
      fetchFileIndexingEstimate()
      setPreviewSwitched(false)
    }
    else {
      hidePreview()
      setCustomFileIndexingEstimate(null)
      setPreviewSwitched(false)
    }
  }, [segmentationType, indexType])

  const [retrievalConfig, setRetrievalConfig] = useState(currentDataset?.retrieval_model_dict || {
    search_method: RETRIEVE_METHOD.semantic,
    reranking_enable: false,
    reranking_model: {
      reranking_provider_name: rerankDefaultModel?.provider.provider,
      reranking_model_name: rerankDefaultModel?.model,
    },
    top_k: 3,
    score_threshold_enabled: false,
    score_threshold: 0.5,
  } as RetrievalConfig)

  return (
    <div className='flex w-full h-full'>
      <div ref={scrollRef} className='relative h-full w-full overflow-y-scroll'>
        <div className={cn(s.pageHeader, scrolled && s.fixed, isMobile && '!px-6')}>
          <span>{t('datasetCreation.steps.two')}</span>
          {isMobile && (
            <Button
              className='border-[0.5px] !h-8 hover:outline hover:outline-[0.5px] hover:outline-gray-300 text-gray-700 font-medium bg-white shadow-[0px_1px_2px_0px_rgba(16,24,40,0.05)]'
              onClick={setShowPreview}
            >
              <Tooltip>
                <div className="flex flex-row items-center">
                  <RocketLaunchIcon className="h-4 w-4 mr-1.5 stroke-[1.8px]" />
                  <span className="text-[13px]">{t('datasetCreation.stepTwo.previewTitleButton')}</span>
                </div>
              </Tooltip>
            </Button>
          )}
        </div>
        <div className={cn(s.form, isMobile && '!px-4')}>
          <div className={s.label}>{t('datasetCreation.stepTwo.segmentation')}</div>
          <div className='max-w-[640px]'>
            <div
              className={cn(
                s.radioItem,
                s.segmentationItem,
                segmentationType === SegmentType.AUTO && s.active,
              )}
              onClick={() => setSegmentationType(SegmentType.AUTO)}
            >
              <span className={cn(s.typeIcon, s.auto)} />
              <span className={cn(s.radio)} />
              <div className={s.typeHeader}>
                <div className={s.title}>{t('datasetCreation.stepTwo.auto')}</div>
                <div className={s.tip}>{t('datasetCreation.stepTwo.autoDescription')}</div>
              </div>
            </div>
            <div
              className={cn(
                s.radioItem,
                s.segmentationItem,
                segmentationType === SegmentType.CUSTOM && s.active,
                segmentationType === SegmentType.CUSTOM && s.custom,
              )}
              onClick={() => setSegmentationType(SegmentType.CUSTOM)}
            >
              <span className={cn(s.typeIcon, s.customize)} />
              <span className={cn(s.radio)} />
              <div className={s.typeHeader}>
                <div className={s.title}>{t('datasetCreation.stepTwo.custom')}</div>
                <div className={s.tip}>{t('datasetCreation.stepTwo.customDescription')}</div>
              </div>
              {segmentationType === SegmentType.CUSTOM && (
                <div className={s.typeFormBody}>
                  <div className={s.formRow}>
                    <div className='w-full'>
                      <div className={s.label}>
                        {t('datasetCreation.stepTwo.separator')}
                        <Tooltip
                          popupContent={
                            <div className='max-w-[200px]'>
                              {t('datasetCreation.stepTwo.separatorTip')}
                            </div>
                          }
                        />
                      </div>
<<<<<<< HEAD
                      <input
=======
                      <Input
>>>>>>> 39ffa67a
                        type="text"
                        className={s.input}
                        placeholder={t('datasetCreation.stepTwo.separatorPlaceholder') || ''}
                        value={segmentIdentifier}
                        onChange={e => doSetSegmentIdentifier(e.target.value)}
                      />
                    </div>
                  </div>
                  <div className={s.formRow}>
                    <div className='w-full'>
                      <div className={s.label}>{t('datasetCreation.stepTwo.maxLength')}</div>
                      <Input
                        type="number"
                        className='h-9'
                        placeholder={t('datasetCreation.stepTwo.maxLength') || ''}
                        value={max}
                        min={1}
                        onChange={e => setMax(parseInt(e.target.value.replace(/^0+/, ''), 10))}
                      />
                    </div>
                  </div>
                  <div className={s.formRow}>
                    <div className='w-full'>
                      <div className={s.label}>
                        {t('datasetCreation.stepTwo.overlap')}
                        <Tooltip
                          popupContent={
                            <div className='max-w-[200px]'>
                              {t('datasetCreation.stepTwo.overlapTip')}
                            </div>
                          }
                        />
                      </div>
                      <Input
                        type="number"
                        className='h-9'
                        placeholder={t('datasetCreation.stepTwo.overlap') || ''}
                        value={overlap}
                        min={1}
                        onChange={e => setOverlap(parseInt(e.target.value.replace(/^0+/, ''), 10))}
                      />
                    </div>
                  </div>
                  <div className={s.formRow}>
                    <div className='w-full flex flex-col gap-1'>
                      <div className={s.label}>{t('datasetCreation.stepTwo.rules')}</div>
                      {rules.map(rule => (
                        <div key={rule.id} className={s.ruleItem}>
                          <input id={rule.id} type="checkbox" checked={rule.enabled} onChange={() => ruleChangeHandle(rule.id)} className="w-4 h-4 rounded border-gray-300 text-blue-700 focus:ring-blue-700" />
                          <label htmlFor={rule.id} className="ml-2 text-sm font-normal cursor-pointer text-gray-800">{getRuleName(rule.id)}</label>
                        </div>
                      ))}
                    </div>
                  </div>
                  <div className={s.formFooter}>
                    <Button variant="primary" className={cn(s.button)} onClick={confirmChangeCustomConfig}>{t('datasetCreation.stepTwo.preview')}</Button>
                    <Button className={cn(s.button, 'ml-2')} onClick={resetRules}>{t('datasetCreation.stepTwo.reset')}</Button>
                  </div>
                </div>
              )}
            </div>
          </div>
          <div className={s.label}>{t('datasetCreation.stepTwo.indexMode')}</div>
          <div className='max-w-[640px]'>
            <div className='flex items-center gap-3 flex-wrap sm:flex-nowrap'>
              {(!hasSetIndexType || (hasSetIndexType && indexingType === IndexingType.QUALIFIED)) && (
                <div
                  className={cn(
                    s.radioItem,
                    s.indexItem,
                    !isAPIKeySet && s.disabled,
                    !hasSetIndexType && indexType === IndexingType.QUALIFIED && s.active,
                    hasSetIndexType && s.disabled,
                    hasSetIndexType && '!w-full !min-h-[96px]',
                  )}
                  onClick={() => {
                    if (isAPIKeySet)
                      setIndexType(IndexingType.QUALIFIED)
                  }}
                >
                  <span className={cn(s.typeIcon, s.qualified)} />
                  {!hasSetIndexType && <span className={cn(s.radio)} />}
                  <div className={s.typeHeader}>
                    <div className={s.title}>
                      {t('datasetCreation.stepTwo.qualified')}
                      {!hasSetIndexType && <span className={s.recommendTag}>{t('datasetCreation.stepTwo.recommend')}</span>}
                    </div>
                    <div className={s.tip}>{t('datasetCreation.stepTwo.qualifiedTip')}</div>
                  </div>
                  {!isAPIKeySet && (
                    <div className={s.warningTip}>
                      <span>{t('datasetCreation.stepTwo.warning')}&nbsp;</span>
                      <span className={s.click} onClick={onSetting}>{t('datasetCreation.stepTwo.click')}</span>
                    </div>
                  )}
                </div>
              )}

              {(!hasSetIndexType || (hasSetIndexType && indexingType === IndexingType.ECONOMICAL)) && (
                <div
                  className={cn(
                    s.radioItem,
                    s.indexItem,
                    !hasSetIndexType && indexType === IndexingType.ECONOMICAL && s.active,
                    hasSetIndexType && s.disabled,
                    hasSetIndexType && '!w-full !min-h-[96px]',
                  )}
                  onClick={changeToEconomicalType}
                >
                  <span className={cn(s.typeIcon, s.economical)} />
                  {!hasSetIndexType && <span className={cn(s.radio)} />}
                  <div className={s.typeHeader}>
                    <div className={s.title}>{t('datasetCreation.stepTwo.economical')}</div>
                    <div className={s.tip}>{t('datasetCreation.stepTwo.economicalTip')}</div>
                  </div>
                </div>
              )}
            </div>
            {hasSetIndexType && indexType === IndexingType.ECONOMICAL && (
              <div className='mt-2 text-xs text-gray-500 font-medium'>
                {t('datasetCreation.stepTwo.indexSettingTip')}
                <Link className='text-[#155EEF]' href={`/datasets/${datasetId}/settings`}>{t('datasetCreation.stepTwo.datasetSettingLink')}</Link>
              </div>
            )}
            {IS_CE_EDITION && indexType === IndexingType.QUALIFIED && (
              <div className='mt-3 rounded-xl bg-gray-50 border border-gray-100'>
                <div className='flex justify-between items-center px-5 py-4'>
                  <div className='flex justify-center items-center w-8 h-8 rounded-lg bg-indigo-50'>
                    <MessageChatSquare className='w-4 h-4' />
                  </div>
                  <div className='grow mx-3'>
                    <div className='mb-[2px] text-md font-medium text-gray-900'>{t('datasetCreation.stepTwo.QATitle')}</div>
                    <div className='inline-flex items-center text-[13px] leading-[18px] text-gray-500'>
                      <span className='pr-1'>{t('datasetCreation.stepTwo.QALanguage')}</span>
                      <LanguageSelect currentLanguage={docLanguage} onSelect={handleSelect} />
                    </div>
                  </div>
                  <div className='shrink-0'>
                    <Switch
                      defaultValue={docForm === DocForm.QA}
                      onChange={handleSwitch}
                      size='md'
                    />
                  </div>
                </div>
                {docForm === DocForm.QA && !QATipHide && (
                  <div className='flex justify-between items-center px-5 py-2 bg-orange-50 border-t border-amber-100 rounded-b-xl text-[13px] leading-[18px] text-medium text-amber-500'>
                    {t('datasetCreation.stepTwo.QATip')}
                    <RiCloseLine className='w-4 h-4 text-gray-500 cursor-pointer' onClick={() => setQATipHide(true)} />
                  </div>
                )}
              </div>
            )}
            {/* Embedding model */}
            {indexType === IndexingType.QUALIFIED && (
              <div className='mb-2'>
                <div className={cn(s.label, datasetId && 'flex justify-between items-center')}>{t('datasetSettings.form.embeddingModel')}</div>
                <ModelSelector
                  readonly={!!datasetId}
                  defaultModel={embeddingModel}
                  modelList={embeddingModelList}
                  onSelect={(model: DefaultModel) => {
                    setEmbeddingModel(model)
                  }}
                />
                {!!datasetId && (
                  <div className='mt-2 text-xs text-gray-500 font-medium'>
                    {t('datasetCreation.stepTwo.indexSettingTip')}
                    <Link className='text-[#155EEF]' href={`/datasets/${datasetId}/settings`}>{t('datasetCreation.stepTwo.datasetSettingLink')}</Link>
                  </div>
                )}
              </div>
            )}
            {/* Retrieval Method Config */}
            <div>
              {!datasetId
                ? (
                  <div className={s.label}>
                    <div className='shrink-0 mr-4'>{t('datasetSettings.form.retrievalSetting.title')}</div>
                    <div className='leading-[18px] text-xs font-normal text-gray-500'>
                      <a target='_blank' rel='noopener noreferrer' href='https://docs.dify.ai/guides/knowledge-base/create-knowledge-and-upload-documents#id-4-retrieval-settings' className='text-[#155eef]'>{t('datasetSettings.form.retrievalSetting.learnMore')}</a>
                      {t('datasetSettings.form.retrievalSetting.longDescription')}
                    </div>
                  </div>
                )
                : (
                  <div className={cn(s.label, 'flex justify-between items-center')}>
                    <div>{t('datasetSettings.form.retrievalSetting.title')}</div>
                  </div>
                )}

              <div className='max-w-[640px]'>
                {
                  getIndexing_technique() === IndexingType.QUALIFIED
                    ? (
                      <RetrievalMethodConfig
                        value={retrievalConfig}
                        onChange={setRetrievalConfig}
                      />
                    )
                    : (
                      <EconomicalRetrievalMethodConfig
                        value={retrievalConfig}
                        onChange={setRetrievalConfig}
                      />
                    )
                }
              </div>
            </div>

            <div className={s.source}>
              <div className={s.sourceContent}>
                {dataSourceType === DataSourceType.FILE && (
                  <>
                    <div className='mb-2 text-xs font-medium text-gray-500'>{t('datasetCreation.stepTwo.fileSource')}</div>
                    <div className='flex items-center text-sm leading-6 font-medium text-gray-800'>
                      <span className={cn(s.fileIcon, files.length && s[files[0].extension || ''])} />
                      {getFileName(files[0].name || '')}
                      {files.length > 1 && (
                        <span className={s.sourceCount}>
                          <span>{t('datasetCreation.stepTwo.other')}</span>
                          <span>{files.length - 1}</span>
                          <span>{t('datasetCreation.stepTwo.fileUnit')}</span>
                        </span>
                      )}
                    </div>
                  </>
                )}
                {dataSourceType === DataSourceType.NOTION && (
                  <>
                    <div className='mb-2 text-xs font-medium text-gray-500'>{t('datasetCreation.stepTwo.notionSource')}</div>
                    <div className='flex items-center text-sm leading-6 font-medium text-gray-800'>
                      <NotionIcon
                        className='shrink-0 mr-1'
                        type='page'
                        src={notionPages[0]?.page_icon}
                      />
                      {notionPages[0]?.page_name}
                      {notionPages.length > 1 && (
                        <span className={s.sourceCount}>
                          <span>{t('datasetCreation.stepTwo.other')}</span>
                          <span>{notionPages.length - 1}</span>
                          <span>{t('datasetCreation.stepTwo.notionUnit')}</span>
                        </span>
                      )}
                    </div>
                  </>
                )}
                {dataSourceType === DataSourceType.WEB && (
                  <>
                    <div className='mb-2 text-xs font-medium text-gray-500'>{t('datasetCreation.stepTwo.websiteSource')}</div>
                    <div className='flex items-center text-sm leading-6 font-medium text-gray-800'>
                      <Globe01 className='shrink-0 mr-1' />
                      <span className='grow w-0 truncate'>{websitePages[0].source_url}</span>
                      {websitePages.length > 1 && (
                        <span className={s.sourceCount}>
                          <span>{t('datasetCreation.stepTwo.other')}</span>
                          <span>{websitePages.length - 1}</span>
                          <span>{t('datasetCreation.stepTwo.webpageUnit')}</span>
                        </span>
                      )}
                    </div>
                  </>
                )}
              </div>
              <div className={s.divider} />
              <div className={s.segmentCount}>
                <div className='mb-2 text-xs font-medium text-gray-500'>{t('datasetCreation.stepTwo.estimateSegment')}</div>
                <div className='flex items-center text-sm leading-6 font-medium text-gray-800'>
                  {
                    fileIndexingEstimate
                      ? (
                        <div className='text-xs font-medium text-gray-800'>{formatNumber(fileIndexingEstimate.total_segments)} </div>
                      )
                      : (
                        <div className={s.calculating}>{t('datasetCreation.stepTwo.calculating')}</div>
                      )
                  }
                </div>
              </div>
            </div>
            {!isSetting
              ? (
                <div className='flex items-center mt-8 py-2'>
                  <Button onClick={() => onStepChange && onStepChange(-1)}>{t('datasetCreation.stepTwo.previousStep')}</Button>
                  <div className={s.divider} />
                  <Button loading={isCreating} variant='primary' onClick={createHandle}>{t('datasetCreation.stepTwo.nextStep')}</Button>
                </div>
              )
              : (
                <div className='flex items-center mt-8 py-2'>
                  <Button loading={isCreating} variant='primary' onClick={createHandle}>{t('datasetCreation.stepTwo.save')}</Button>
                  <Button className='ml-2' onClick={onCancel}>{t('datasetCreation.stepTwo.cancel')}</Button>
                </div>
              )}
          </div>
        </div>
      </div>
      <FloatRightContainer isMobile={isMobile} isOpen={showPreview} onClose={hidePreview} footer={null}>
        {showPreview && <div ref={previewScrollRef} className={cn(s.previewWrap, isMobile && s.isMobile, 'relative h-full overflow-y-scroll border-l border-[#F2F4F7]')}>
          <div className={cn(s.previewHeader, previewScrolled && `${s.fixed} pb-3`)}>
            <div className='flex items-center justify-between px-8'>
              <div className='grow flex items-center'>
                <div>{t('datasetCreation.stepTwo.previewTitle')}</div>
                {docForm === DocForm.QA && !previewSwitched && (
                  <Button className='ml-2' variant='secondary-accent' onClick={previewSwitch}>{t('datasetCreation.stepTwo.previewButton')}</Button>
                )}
              </div>
              <div className='flex items-center justify-center w-6 h-6 cursor-pointer' onClick={hidePreview}>
                <XMarkIcon className='h-4 w-4'></XMarkIcon>
              </div>
            </div>
            {docForm === DocForm.QA && !previewSwitched && (
              <div className='px-8 pr-12 text-xs text-gray-500'>
                <span>{t('datasetCreation.stepTwo.previewSwitchTipStart')}</span>
                <span className='text-amber-600'>{t('datasetCreation.stepTwo.previewSwitchTipEnd')}</span>
              </div>
            )}
          </div>
          <div className='my-4 px-8 space-y-4'>
            {previewSwitched && docForm === DocForm.QA && fileIndexingEstimate?.qa_preview && (
              <>
                {fileIndexingEstimate?.qa_preview.map((item, index) => (
                  <PreviewItem type={PreviewType.QA} key={item.question} qa={item} index={index + 1} />
                ))}
              </>
            )}
            {(docForm === DocForm.TEXT || !previewSwitched) && fileIndexingEstimate?.preview && (
              <>
                {fileIndexingEstimate?.preview.map((item, index) => (
                  <PreviewItem type={PreviewType.TEXT} key={item} content={item} index={index + 1} />
                ))}
              </>
            )}
            {previewSwitched && docForm === DocForm.QA && !fileIndexingEstimate?.qa_preview && (
              <div className='flex items-center justify-center h-[200px]'>
                <Loading type='area' />
              </div>
            )}
            {!previewSwitched && !fileIndexingEstimate?.preview && (
              <div className='flex items-center justify-center h-[200px]'>
                <Loading type='area' />
              </div>
            )}
          </div>
        </div>}
        {!showPreview && (
          <div className={cn(s.sideTip)}>
            <div className={s.tipCard}>
              <span className={s.icon} />
              <div className={s.title}>{t('datasetCreation.stepTwo.sideTipTitle')}</div>
              <div className={s.content}>
                <p className='mb-3'>{t('datasetCreation.stepTwo.sideTipP1')}</p>
                <p className='mb-3'>{t('datasetCreation.stepTwo.sideTipP2')}</p>
                <p className='mb-3'>{t('datasetCreation.stepTwo.sideTipP3')}</p>
                <p>{t('datasetCreation.stepTwo.sideTipP4')}</p>
              </div>
            </div>
          </div>
        )}
      </FloatRightContainer>
    </div>
  )
}

export default StepTwo<|MERGE_RESOLUTION|>--- conflicted
+++ resolved
@@ -634,11 +634,7 @@
                           }
                         />
                       </div>
-<<<<<<< HEAD
-                      <input
-=======
                       <Input
->>>>>>> 39ffa67a
                         type="text"
                         className={s.input}
                         placeholder={t('datasetCreation.stepTwo.separatorPlaceholder') || ''}
