import type { FC } from 'react'
import { useEffect, useRef, useState } from 'react'
import type { ModelParameterRule } from '../declarations'
import { useLanguage } from '../hooks'
import { isNullOrUndefined } from '../utils'
import cn from '@/utils/classnames'
import Switch from '@/app/components/base/switch'
import Tooltip from '@/app/components/base/tooltip'
import Slider from '@/app/components/base/slider'
import Radio from '@/app/components/base/radio'
import { SimpleSelect } from '@/app/components/base/select'
import TagInput from '@/app/components/base/tag-input'

export type ParameterValue = number | string | string[] | boolean | undefined

type ParameterItemProps = {
  parameterRule: ModelParameterRule
  value?: ParameterValue
  onChange?: (value: ParameterValue) => void
  className?: string
  onSwitch?: (checked: boolean, assignValue: ParameterValue) => void
  isInWorkflow?: boolean
}
const ParameterItem: FC<ParameterItemProps> = ({
  parameterRule,
  value,
  onChange,
  className,
  onSwitch,
  isInWorkflow,
}) => {
  const language = useLanguage()
  const [localValue, setLocalValue] = useState(value)
  const numberInputRef = useRef<HTMLInputElement>(null)

  const getDefaultValue = () => {
    let defaultValue: ParameterValue

    if (parameterRule.type === 'int' || parameterRule.type === 'float')
      defaultValue = isNullOrUndefined(parameterRule.default) ? (parameterRule.min || 0) : parameterRule.default
    else if (parameterRule.type === 'string' || parameterRule.type === 'text')
      defaultValue = parameterRule.options?.length ? (parameterRule.default || '') : (parameterRule.default || '')
    else if (parameterRule.type === 'boolean')
      defaultValue = !isNullOrUndefined(parameterRule.default) ? parameterRule.default : false
    else if (parameterRule.type === 'tag')
      defaultValue = !isNullOrUndefined(parameterRule.default) ? parameterRule.default : []

    return defaultValue
  }

  const renderValue = value ?? localValue ?? getDefaultValue()

  const handleInputChange = (newValue: ParameterValue) => {
    setLocalValue(newValue)

    if (onChange && (parameterRule.name === 'stop' || !isNullOrUndefined(value) || parameterRule.required))
      onChange(newValue)
  }

  const handleNumberInputChange = (e: React.ChangeEvent<HTMLInputElement>) => {
    let num = +e.target.value

    if (!isNullOrUndefined(parameterRule.max) && num > parameterRule.max!) {
      num = parameterRule.max as number
      numberInputRef.current!.value = `${num}`
    }

    if (!isNullOrUndefined(parameterRule.min) && num < parameterRule.min!)
      num = parameterRule.min as number

    handleInputChange(num)
  }

  const handleNumberInputBlur = () => {
    if (numberInputRef.current)
      numberInputRef.current.value = renderValue as string
  }

  const handleSlideChange = (num: number) => {
    if (!isNullOrUndefined(parameterRule.max) && num > parameterRule.max!) {
      handleInputChange(parameterRule.max)
      numberInputRef.current!.value = `${parameterRule.max}`
      return
    }

    if (!isNullOrUndefined(parameterRule.min) && num < parameterRule.min!) {
      handleInputChange(parameterRule.min)
      numberInputRef.current!.value = `${parameterRule.min}`
      return
    }

    handleInputChange(num)
    numberInputRef.current!.value = `${num}`
  }

  const handleRadioChange = (v: number) => {
    handleInputChange(v === 1)
  }

  const handleStringInputChange = (e: React.ChangeEvent<HTMLInputElement | HTMLTextAreaElement>) => {
    handleInputChange(e.target.value)
  }

  const handleSelect = (option: { value: string | number; name: string }) => {
    handleInputChange(option.value)
  }

  const handleTagChange = (newSequences: string[]) => {
    handleInputChange(newSequences)
  }

  const handleSwitch = (checked: boolean) => {
    if (onSwitch) {
      const assignValue: ParameterValue = localValue || getDefaultValue()

      onSwitch(checked, assignValue)
    }
  }

  useEffect(() => {
    if ((parameterRule.type === 'int' || parameterRule.type === 'float') && numberInputRef.current)
      numberInputRef.current.value = `${renderValue}`
  }, [value])

  const renderInput = () => {
    const numberInputWithSlide = (parameterRule.type === 'int' || parameterRule.type === 'float')
      && !isNullOrUndefined(parameterRule.min)
      && !isNullOrUndefined(parameterRule.max)

    if (parameterRule.type === 'int' || parameterRule.type === 'float') {
      let step = 100
      if (parameterRule.max) {
        if (parameterRule.max < 10)
          step = 0.1
        else if (parameterRule.max < 100)
          step = 1
        else if (parameterRule.max < 1000)
          step = 10
        else if (parameterRule.max < 10000)
          step = 100
      }

      return (
        <>
          {numberInputWithSlide && <Slider
            className='w-[120px]'
            value={renderValue as number}
            min={parameterRule.min}
            max={parameterRule.max}
            step={step}
            onChange={handleSlideChange}
          />}
          <input
            ref={numberInputRef}
            className='shrink-0 block ml-4 pl-3 w-16 h-8 appearance-none outline-none rounded-lg bg-gray-100 text-[13px] text-gra-900'
            type='number'
            max={parameterRule.max}
            min={parameterRule.min}
            step={numberInputWithSlide ? step : +`0.${parameterRule.precision || 0}`}
            onChange={handleNumberInputChange}
            onBlur={handleNumberInputBlur}
          />
        </>
      )
    }

    if (parameterRule.type === 'boolean') {
      return (
        <Radio.Group
          className='w-[200px] flex items-center'
          value={renderValue ? 1 : 0}
          onChange={handleRadioChange}
        >
          <Radio value={1} className='!mr-1 w-[94px]'>True</Radio>
          <Radio value={0} className='w-[94px]'>False</Radio>
        </Radio.Group>
      )
    }

    if (parameterRule.type === 'string' && !parameterRule.options?.length) {
      return (
        <input
          className={cn(isInWorkflow ? 'w-[200px]' : 'w-full', 'ml-4 flex items-center px-3 h-8 appearance-none outline-none rounded-lg bg-gray-100 text-[13px] text-gra-900')}
          value={renderValue as string}
          onChange={handleStringInputChange}
        />
      )
    }

    if (parameterRule.type === 'text') {
      return (
        <textarea
          className='w-full h-20 ml-4 px-1 rounded-lg bg-gray-100 outline-none text-[12px] text-gray-900'
          value={renderValue as string}
          onChange={handleStringInputChange}
        />
      )
    }

    if (parameterRule.type === 'string' && !!parameterRule?.options?.length) {
      return (
        <SimpleSelect
          className='!py-0'
          wrapperClassName={cn(isInWorkflow ? '!w-[200px]' : 'w-full', 'ml-4 !h-8')}
          defaultValue={renderValue as string}
          onSelect={handleSelect}
          items={parameterRule.options.map(option => ({ value: option, name: option }))}
        />
      )
    }

    if (parameterRule.type === 'tag') {
      return (
        <div className={cn(isInWorkflow ? 'w-[200px]' : 'w-full', 'ml-4')}>
          <TagInput
            items={renderValue as string[]}
            onChange={handleTagChange}
            customizedConfirmKey='Tab'
            isInWorkflow={isInWorkflow}
          />
        </div>
      )
    }

    return null
  }

  return (
    <div className={`flex items-center justify-between ${className}`}>
      <div>
        <div className={cn(isInWorkflow ? 'w-[140px]' : 'w-full', 'ml-4 shrink-0 flex items-center')}>
          <div
            className='mr-0.5 text-[13px] font-medium text-gray-700 truncate'
            title={parameterRule.label[language] || parameterRule.label.en_US}
          >
            {parameterRule.label[language] || parameterRule.label.en_US}
          </div>
          {
            parameterRule.help && (
              <Tooltip
                popupContent={(
                  <div className='w-[200px] whitespace-pre-wrap'>{parameterRule.help[language] || parameterRule.help.en_US}</div>
                )}
                popupClassName='mr-1'
<<<<<<< HEAD
                triggerClassName='mr-1 w-4 h-4'
=======
                triggerClassName='mr-1 w-4 h-4 shrink-0'
>>>>>>> b9db182b
              />
            )
          }
          {
            !parameterRule.required && parameterRule.name !== 'stop' && (
              <Switch
                className='mr-1'
                defaultValue={!isNullOrUndefined(value)}
                onChange={handleSwitch}
                size='md'
              />
            )
          }
        </div>
        {
          parameterRule.type === 'tag' && (
            <div className={cn(!isInWorkflow && 'w-[200px]', 'text-gray-400 text-xs font-normal')}>
              {parameterRule?.tagPlaceholder?.[language]}
            </div>
          )
        }
      </div>
      {renderInput()}
    </div>
  )
}

export default ParameterItem<|MERGE_RESOLUTION|>--- conflicted
+++ resolved
@@ -242,11 +242,7 @@
                   <div className='w-[200px] whitespace-pre-wrap'>{parameterRule.help[language] || parameterRule.help.en_US}</div>
                 )}
                 popupClassName='mr-1'
-<<<<<<< HEAD
-                triggerClassName='mr-1 w-4 h-4'
-=======
                 triggerClassName='mr-1 w-4 h-4 shrink-0'
->>>>>>> b9db182b
               />
             )
           }
