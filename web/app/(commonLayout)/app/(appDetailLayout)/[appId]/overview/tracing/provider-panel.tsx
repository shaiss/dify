--- conflicted
+++ resolved
@@ -14,11 +14,7 @@
   type: TracingProvider
   readOnly: boolean
   isChosen: boolean
-<<<<<<< HEAD
-  Config: any
-=======
   config: any
->>>>>>> 4771e856
   onChoose: () => void
   hasConfigured: boolean
   onConfig: () => void
@@ -35,11 +31,7 @@
   type,
   readOnly,
   isChosen,
-<<<<<<< HEAD
-  Config,
-=======
   config,
->>>>>>> 4771e856
   onChoose,
   hasConfigured,
   onConfig,
@@ -56,15 +48,9 @@
     e.preventDefault()
     e.stopPropagation()
 
-<<<<<<< HEAD
-    const url = `${Config?.host}/project/${Config?.project_key}`
-    window.open(url, '_blank', 'noopener,noreferrer')
-  }, [Config?.host, Config?.project_key])
-=======
     const url = `${config?.host}/project/${config?.project_key}`
     window.open(url, '_blank', 'noopener,noreferrer')
   }, [])
->>>>>>> 4771e856
 
   const handleChosen = useCallback((e: React.MouseEvent) => {
     e.stopPropagation()
